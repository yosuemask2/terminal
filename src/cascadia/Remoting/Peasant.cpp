--- conflicted
+++ resolved
@@ -1,207 +1,202 @@
-// Copyright (c) Microsoft Corporation.
-// Licensed under the MIT license.
-
-#include "pch.h"
-#include "Peasant.h"
-#include "CommandlineArgs.h"
-#include "Peasant.g.cpp"
-#include "../../types/inc/utils.hpp"
-
-using namespace winrt;
-using namespace winrt::Microsoft::Terminal;
-using namespace winrt::Windows::Foundation;
-using namespace ::Microsoft::Console;
-
-namespace winrt::Microsoft::Terminal::Remoting::implementation
-{
-    Peasant::Peasant() :
-        _ourPID{ GetCurrentProcessId() }
-    {
-    }
-
-    // This is a private constructor to be used in unit tests, where we don't
-    // want each Peasant to necessarily use the current PID.
-    Peasant::Peasant(const uint64_t testPID) :
-        _ourPID{ testPID }
-    {
-    }
-
-    void Peasant::AssignID(uint64_t id)
-    {
-        _id = id;
-    }
-    uint64_t Peasant::GetID()
-    {
-        return _id;
-    }
-
-    uint64_t Peasant::GetPID()
-    {
-        return _ourPID;
-    }
-
-    bool Peasant::ExecuteCommandline(const Remoting::CommandlineArgs& args)
-    {
-        // If this is the first set of args we were ever told about, stash them
-        // away. We'll need to get at them later, when we setup the startup
-        // actions for the window.
-        if (_initialArgs == nullptr)
-        {
-            _initialArgs = args;
-        }
-
-        TraceLoggingWrite(g_hRemotingProvider,
-                          "Peasant_ExecuteCommandline",
-                          TraceLoggingUInt64(GetID(), "peasantID", "Our ID"),
-                          TraceLoggingWideString(args.CurrentDirectory().c_str(), "directory", "the provided cwd"),
-                          TraceLoggingLevel(WINEVENT_LEVEL_VERBOSE));
-
-        // Raise an event with these args. The AppHost will listen for this
-        // event to know when to take these args and dispatch them to a
-        // currently-running window.
-        _ExecuteCommandlineRequestedHandlers(*this, args);
-
-        return true;
-    }
-
-    Remoting::CommandlineArgs Peasant::InitialArgs()
-    {
-        return _initialArgs;
-    }
-
-    void Peasant::ActivateWindow(const Remoting::WindowActivatedArgs& args)
-    {
-        // TODO: projects/5 - somehow, pass an identifier for the current
-        // desktop into this method. The Peasant shouldn't need to be able to
-        // figure it out, but it will need to report it to the monarch.
-
-        // Store these new args as our last activated state. If a new monarch
-        // comes looking, we can use this info to tell them when we were last
-        // activated.
-        _lastActivatedArgs = args;
-
-        bool successfullyNotified = false;
-        // Raise our WindowActivated event, to let the monarch know we've been
-        // activated.
-        try
-        {
-            // Try/catch this, because the other side of this event is handled
-            // by the monarch. The monarch might have died. If they have, this
-<<<<<<< HEAD
-            // will throw and exception. Just eat it, the election thread will
-=======
-            // will throw an exception. Just eat it, the election thread will
->>>>>>> b310b1cf
-            // handle hooking up the new one.
-            _WindowActivatedHandlers(*this, args);
-            successfullyNotified = true;
-        }
-        catch (...)
-        {
-            LOG_CAUGHT_EXCEPTION();
-        }
-
-        TraceLoggingWrite(g_hRemotingProvider,
-                          "Peasant_ActivateWindow",
-                          TraceLoggingUInt64(GetID(), "peasantID", "Our ID"),
-                          TraceLoggingBoolean(successfullyNotified, "successfullyNotified", "true if we successfully notified the monarch"),
-                          TraceLoggingLevel(WINEVENT_LEVEL_VERBOSE));
-    }
-
-    // Method Description:
-    // - Retrieve the WindowActivatedArgs describing the last activation of this
-    //   peasant. New monarchs can use this state to determine when we were last
-    //   activated.
-    // Arguments:
-    // - <none>
-    // Return Value:
-    // - a WindowActivatedArgs with info about when and where we were last activated.
-    Remoting::WindowActivatedArgs Peasant::GetLastActivatedArgs()
-    {
-        return _lastActivatedArgs;
-    }
-
-<<<<<<< HEAD
-    void Peasant::Summon()
-    {
-        _SummonRequestedHandlers(*this, nullptr);
-=======
-    // Method Description:
-    // - Tell this window to display it's window ID. We'll raise a
-    //   DisplayWindowIdRequested event, which will get handled in the AppHost,
-    //   and used to tell the app to display the ID toast.
-    // Arguments:
-    // - <none>
-    // Return Value:
-    // - <none>
-    void Peasant::DisplayWindowId()
-    {
-        // Not worried about try/catching this. The handler is in AppHost, which
-        // is in-proc for us.
-        _DisplayWindowIdRequestedHandlers(*this, nullptr);
-    }
-
-    // Method Description:
-    // - Raises an event to ask that all windows be identified. This will come
-    //   back to us when the Monarch handles the event and calls our
-    //   DisplayWindowId method.
-    // Arguments:
-    // - <none>
-    // Return Value:
-    // - <none>
-    void Peasant::RequestIdentifyWindows()
-    {
-        bool successfullyNotified = false;
-
-        try
-        {
-            // Try/catch this, because the other side of this event is handled
-            // by the monarch. The monarch might have died. If they have, this
-            // will throw an exception. Just eat it, the election thread will
-            // handle hooking up the new one.
-            _IdentifyWindowsRequestedHandlers(*this, nullptr);
-            successfullyNotified = true;
-        }
-        catch (...)
-        {
-            LOG_CAUGHT_EXCEPTION();
-        }
-        TraceLoggingWrite(g_hRemotingProvider,
-                          "Peasant_RequestIdentifyWindows",
-                          TraceLoggingUInt64(GetID(), "peasantID", "Our ID"),
-                          TraceLoggingBoolean(successfullyNotified, "successfullyNotified", "true if we successfully notified the monarch"),
-                          TraceLoggingLevel(WINEVENT_LEVEL_VERBOSE));
-    }
-
-    void Peasant::RequestRename(const winrt::Microsoft::Terminal::Remoting::RenameRequestArgs& args)
-    {
-        bool successfullyNotified = false;
-        const auto oldName{ _WindowName };
-        try
-        {
-            // Try/catch this, because the other side of this event is handled
-            // by the monarch. The monarch might have died. If they have, this
-            // will throw an exception. Just eat it, the election thread will
-            // handle hooking up the new one.
-            _RenameRequestedHandlers(*this, args);
-            if (args.Succeeded())
-            {
-                _WindowName = args.NewName();
-            }
-            successfullyNotified = true;
-        }
-        catch (...)
-        {
-            LOG_CAUGHT_EXCEPTION();
-        }
-        TraceLoggingWrite(g_hRemotingProvider,
-                          "Peasant_RequestRename",
-                          TraceLoggingUInt64(GetID(), "peasantID", "Our ID"),
-                          TraceLoggingWideString(oldName.c_str(), "oldName", "Our old name"),
-                          TraceLoggingWideString(args.NewName().c_str(), "newName", "The proposed name"),
-                          TraceLoggingBoolean(args.Succeeded(), "succeeded", "true if the monarch ok'd this new name for us."),
-                          TraceLoggingBoolean(successfullyNotified, "successfullyNotified", "true if we successfully notified the monarch"),
-                          TraceLoggingLevel(WINEVENT_LEVEL_VERBOSE));
->>>>>>> b310b1cf
-    }
-}
+// Copyright (c) Microsoft Corporation.
+// Licensed under the MIT license.
+
+#include "pch.h"
+#include "Peasant.h"
+#include "CommandlineArgs.h"
+#include "Peasant.g.cpp"
+#include "../../types/inc/utils.hpp"
+
+using namespace winrt;
+using namespace winrt::Microsoft::Terminal;
+using namespace winrt::Windows::Foundation;
+using namespace ::Microsoft::Console;
+
+namespace winrt::Microsoft::Terminal::Remoting::implementation
+{
+    Peasant::Peasant() :
+        _ourPID{ GetCurrentProcessId() }
+    {
+    }
+
+    // This is a private constructor to be used in unit tests, where we don't
+    // want each Peasant to necessarily use the current PID.
+    Peasant::Peasant(const uint64_t testPID) :
+        _ourPID{ testPID }
+    {
+    }
+
+    void Peasant::AssignID(uint64_t id)
+    {
+        _id = id;
+    }
+    uint64_t Peasant::GetID()
+    {
+        return _id;
+    }
+
+    uint64_t Peasant::GetPID()
+    {
+        return _ourPID;
+    }
+
+    bool Peasant::ExecuteCommandline(const Remoting::CommandlineArgs& args)
+    {
+        // If this is the first set of args we were ever told about, stash them
+        // away. We'll need to get at them later, when we setup the startup
+        // actions for the window.
+        if (_initialArgs == nullptr)
+        {
+            _initialArgs = args;
+        }
+
+        TraceLoggingWrite(g_hRemotingProvider,
+                          "Peasant_ExecuteCommandline",
+                          TraceLoggingUInt64(GetID(), "peasantID", "Our ID"),
+                          TraceLoggingWideString(args.CurrentDirectory().c_str(), "directory", "the provided cwd"),
+                          TraceLoggingLevel(WINEVENT_LEVEL_VERBOSE));
+
+        // Raise an event with these args. The AppHost will listen for this
+        // event to know when to take these args and dispatch them to a
+        // currently-running window.
+        _ExecuteCommandlineRequestedHandlers(*this, args);
+
+        return true;
+    }
+
+    Remoting::CommandlineArgs Peasant::InitialArgs()
+    {
+        return _initialArgs;
+    }
+
+    void Peasant::ActivateWindow(const Remoting::WindowActivatedArgs& args)
+    {
+        // TODO: projects/5 - somehow, pass an identifier for the current
+        // desktop into this method. The Peasant shouldn't need to be able to
+        // figure it out, but it will need to report it to the monarch.
+
+        // Store these new args as our last activated state. If a new monarch
+        // comes looking, we can use this info to tell them when we were last
+        // activated.
+        _lastActivatedArgs = args;
+
+        bool successfullyNotified = false;
+        // Raise our WindowActivated event, to let the monarch know we've been
+        // activated.
+        try
+        {
+            // Try/catch this, because the other side of this event is handled
+            // by the monarch. The monarch might have died. If they have, this
+            // will throw an exception. Just eat it, the election thread will
+            // handle hooking up the new one.
+            _WindowActivatedHandlers(*this, args);
+            successfullyNotified = true;
+        }
+        catch (...)
+        {
+            LOG_CAUGHT_EXCEPTION();
+        }
+
+        TraceLoggingWrite(g_hRemotingProvider,
+                          "Peasant_ActivateWindow",
+                          TraceLoggingUInt64(GetID(), "peasantID", "Our ID"),
+                          TraceLoggingBoolean(successfullyNotified, "successfullyNotified", "true if we successfully notified the monarch"),
+                          TraceLoggingLevel(WINEVENT_LEVEL_VERBOSE));
+    }
+
+    // Method Description:
+    // - Retrieve the WindowActivatedArgs describing the last activation of this
+    //   peasant. New monarchs can use this state to determine when we were last
+    //   activated.
+    // Arguments:
+    // - <none>
+    // Return Value:
+    // - a WindowActivatedArgs with info about when and where we were last activated.
+    Remoting::WindowActivatedArgs Peasant::GetLastActivatedArgs()
+    {
+        return _lastActivatedArgs;
+    }
+
+    void Peasant::Summon()
+    {
+        _SummonRequestedHandlers(*this, nullptr);
+    }
+
+    // Method Description:
+    // - Tell this window to display it's window ID. We'll raise a
+    //   DisplayWindowIdRequested event, which will get handled in the AppHost,
+    //   and used to tell the app to display the ID toast.
+    // Arguments:
+    // - <none>
+    // Return Value:
+    // - <none>
+    void Peasant::DisplayWindowId()
+    {
+        // Not worried about try/catching this. The handler is in AppHost, which
+        // is in-proc for us.
+        _DisplayWindowIdRequestedHandlers(*this, nullptr);
+    }
+
+    // Method Description:
+    // - Raises an event to ask that all windows be identified. This will come
+    //   back to us when the Monarch handles the event and calls our
+    //   DisplayWindowId method.
+    // Arguments:
+    // - <none>
+    // Return Value:
+    // - <none>
+    void Peasant::RequestIdentifyWindows()
+    {
+        bool successfullyNotified = false;
+
+        try
+        {
+            // Try/catch this, because the other side of this event is handled
+            // by the monarch. The monarch might have died. If they have, this
+            // will throw an exception. Just eat it, the election thread will
+            // handle hooking up the new one.
+            _IdentifyWindowsRequestedHandlers(*this, nullptr);
+            successfullyNotified = true;
+        }
+        catch (...)
+        {
+            LOG_CAUGHT_EXCEPTION();
+        }
+        TraceLoggingWrite(g_hRemotingProvider,
+                          "Peasant_RequestIdentifyWindows",
+                          TraceLoggingUInt64(GetID(), "peasantID", "Our ID"),
+                          TraceLoggingBoolean(successfullyNotified, "successfullyNotified", "true if we successfully notified the monarch"),
+                          TraceLoggingLevel(WINEVENT_LEVEL_VERBOSE));
+    }
+
+    void Peasant::RequestRename(const winrt::Microsoft::Terminal::Remoting::RenameRequestArgs& args)
+    {
+        bool successfullyNotified = false;
+        const auto oldName{ _WindowName };
+        try
+        {
+            // Try/catch this, because the other side of this event is handled
+            // by the monarch. The monarch might have died. If they have, this
+            // will throw an exception. Just eat it, the election thread will
+            // handle hooking up the new one.
+            _RenameRequestedHandlers(*this, args);
+            if (args.Succeeded())
+            {
+                _WindowName = args.NewName();
+            }
+            successfullyNotified = true;
+        }
+        catch (...)
+        {
+            LOG_CAUGHT_EXCEPTION();
+        }
+        TraceLoggingWrite(g_hRemotingProvider,
+                          "Peasant_RequestRename",
+                          TraceLoggingUInt64(GetID(), "peasantID", "Our ID"),
+                          TraceLoggingWideString(oldName.c_str(), "oldName", "Our old name"),
+                          TraceLoggingWideString(args.NewName().c_str(), "newName", "The proposed name"),
+                          TraceLoggingBoolean(args.Succeeded(), "succeeded", "true if the monarch ok'd this new name for us."),
+                          TraceLoggingBoolean(successfullyNotified, "successfullyNotified", "true if we successfully notified the monarch"),
+                          TraceLoggingLevel(WINEVENT_LEVEL_VERBOSE));
+    }
+}