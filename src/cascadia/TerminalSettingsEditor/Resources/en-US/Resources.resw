﻿<?xml version="1.0" encoding="utf-8"?>
<root>
  <!-- 
    Microsoft ResX Schema 
    
    Version 2.0
    
    The primary goals of this format is to allow a simple XML format 
    that is mostly human readable. The generation and parsing of the 
    various data types are done through the TypeConverter classes 
    associated with the data types.
    
    Example:
    
    ... ado.net/XML headers & schema ...
    <resheader name="resmimetype">text/microsoft-resx</resheader>
    <resheader name="version">2.0</resheader>
    <resheader name="reader">System.Resources.ResXResourceReader, System.Windows.Forms, ...</resheader>
    <resheader name="writer">System.Resources.ResXResourceWriter, System.Windows.Forms, ...</resheader>
    <data name="Name1"><value>this is my long string</value><comment>this is a comment</comment></data>
    <data name="Color1" type="System.Drawing.Color, System.Drawing">Blue</data>
    <data name="Bitmap1" mimetype="application/x-microsoft.net.object.binary.base64">
        <value>[base64 mime encoded serialized .NET Framework object]</value>
    </data>
    <data name="Icon1" type="System.Drawing.Icon, System.Drawing" mimetype="application/x-microsoft.net.object.bytearray.base64">
        <value>[base64 mime encoded string representing a byte array form of the .NET Framework object]</value>
        <comment>This is a comment</comment>
    </data>
                
    There are any number of "resheader" rows that contain simple 
    name/value pairs.
    
    Each data row contains a name, and value. The row also contains a 
    type or mimetype. Type corresponds to a .NET class that support 
    text/value conversion through the TypeConverter architecture. 
    Classes that don't support this are serialized and stored with the 
    mimetype set.
    
    The mimetype is used for serialized objects, and tells the 
    ResXResourceReader how to depersist the object. This is currently not 
    extensible. For a given mimetype the value must be set accordingly:
    
    Note - application/x-microsoft.net.object.binary.base64 is the format 
    that the ResXResourceWriter will generate, however the reader can 
    read any of the formats listed below.
    
    mimetype: application/x-microsoft.net.object.binary.base64
    value   : The object must be serialized with 
            : System.Runtime.Serialization.Formatters.Binary.BinaryFormatter
            : and then encoded with base64 encoding.
    
    mimetype: application/x-microsoft.net.object.soap.base64
    value   : The object must be serialized with 
            : System.Runtime.Serialization.Formatters.Soap.SoapFormatter
            : and then encoded with base64 encoding.

    mimetype: application/x-microsoft.net.object.bytearray.base64
    value   : The object must be serialized into a byte array 
            : using a System.ComponentModel.TypeConverter
            : and then encoded with base64 encoding.
    -->
  <xsd:schema id="root" xmlns="" xmlns:xsd="http://www.w3.org/2001/XMLSchema" xmlns:msdata="urn:schemas-microsoft-com:xml-msdata">
    <xsd:import namespace="http://www.w3.org/XML/1998/namespace" />
    <xsd:element name="root" msdata:IsDataSet="true">
      <xsd:complexType>
        <xsd:choice maxOccurs="unbounded">
          <xsd:element name="metadata">
            <xsd:complexType>
              <xsd:sequence>
                <xsd:element name="value" type="xsd:string" minOccurs="0" />
              </xsd:sequence>
              <xsd:attribute name="name" use="required" type="xsd:string" />
              <xsd:attribute name="type" type="xsd:string" />
              <xsd:attribute name="mimetype" type="xsd:string" />
              <xsd:attribute ref="xml:space" />
            </xsd:complexType>
          </xsd:element>
          <xsd:element name="assembly">
            <xsd:complexType>
              <xsd:attribute name="alias" type="xsd:string" />
              <xsd:attribute name="name" type="xsd:string" />
            </xsd:complexType>
          </xsd:element>
          <xsd:element name="data">
            <xsd:complexType>
              <xsd:sequence>
                <xsd:element name="value" type="xsd:string" minOccurs="0" msdata:Ordinal="1" />
                <xsd:element name="comment" type="xsd:string" minOccurs="0" msdata:Ordinal="2" />
              </xsd:sequence>
              <xsd:attribute name="name" type="xsd:string" use="required" msdata:Ordinal="1" />
              <xsd:attribute name="type" type="xsd:string" msdata:Ordinal="3" />
              <xsd:attribute name="mimetype" type="xsd:string" msdata:Ordinal="4" />
              <xsd:attribute ref="xml:space" />
            </xsd:complexType>
          </xsd:element>
          <xsd:element name="resheader">
            <xsd:complexType>
              <xsd:sequence>
                <xsd:element name="value" type="xsd:string" minOccurs="0" msdata:Ordinal="1" />
              </xsd:sequence>
              <xsd:attribute name="name" type="xsd:string" use="required" />
            </xsd:complexType>
          </xsd:element>
        </xsd:choice>
      </xsd:complexType>
    </xsd:element>
  </xsd:schema>
  <resheader name="resmimetype">
    <value>text/microsoft-resx</value>
  </resheader>
  <resheader name="version">
    <value>2.0</value>
  </resheader>
  <resheader name="reader">
    <value>System.Resources.ResXResourceReader, System.Windows.Forms, Version=4.0.0.0, Culture=neutral, PublicKeyToken=b77a5c561934e089</value>
  </resheader>
  <resheader name="writer">
    <value>System.Resources.ResXResourceWriter, System.Windows.Forms, Version=4.0.0.0, Culture=neutral, PublicKeyToken=b77a5c561934e089</value>
  </resheader>
  <data name="ColorScheme_Background.Text" xml:space="preserve">
    <value>Background</value>
  </data>
  <data name="ColorScheme_Black.Header" xml:space="preserve">
    <value>Black</value>
  </data>
  <data name="ColorScheme_Blue.Header" xml:space="preserve">
    <value>Blue</value>
  </data>
  <data name="ColorScheme_BrightBlack.Header" xml:space="preserve">
    <value>Bright black</value>
  </data>
  <data name="ColorScheme_BrightBlue.Header" xml:space="preserve">
    <value>Bright blue</value>
  </data>
  <data name="ColorScheme_BrightCyan.Header" xml:space="preserve">
    <value>Bright cyan</value>
  </data>
  <data name="ColorScheme_BrightGreen.Header" xml:space="preserve">
    <value>Bright green</value>
  </data>
  <data name="ColorScheme_BrightPurple.Header" xml:space="preserve">
    <value>Bright purple</value>
  </data>
  <data name="ColorScheme_BrightRed.Header" xml:space="preserve">
    <value>Bright red</value>
  </data>
  <data name="ColorScheme_BrightWhite.Header" xml:space="preserve">
    <value>Bright white</value>
  </data>
  <data name="ColorScheme_BrightYellow.Header" xml:space="preserve">
    <value>Bright yellow</value>
  </data>
  <data name="ColorScheme_CursorColor.Text" xml:space="preserve">
    <value>Cursor color</value>
  </data>
  <data name="ColorScheme_Cyan.Header" xml:space="preserve">
    <value>Cyan</value>
  </data>
  <data name="ColorScheme_Foreground.Text" xml:space="preserve">
    <value>Foreground</value>
  </data>
  <data name="ColorScheme_Green.Header" xml:space="preserve">
    <value>Green</value>
  </data>
  <data name="ColorScheme_Purple.Header" xml:space="preserve">
    <value>Purple</value>
  </data>
  <data name="ColorScheme_SelectionBackground.Text" xml:space="preserve">
    <value>Selection background</value>
  </data>
  <data name="ColorScheme_Red.Header" xml:space="preserve">
    <value>Red</value>
  </data>
  <data name="ColorScheme_White.Header" xml:space="preserve">
    <value>White</value>
  </data>
  <data name="ColorScheme_Yellow.Header" xml:space="preserve">
    <value>Yellow</value>
  </data>
  <data name="Globals_AlwaysShowTabs.Header" xml:space="preserve">
    <value>Always show tabs</value>
  </data>
  <data name="Globals_AlwaysShowTabs.HelpText" xml:space="preserve">
    <value>When unchecked, the tab bar will appear when a new tab is created.</value>
  </data>
  <data name="Globals_CopyFormatting.Content" xml:space="preserve">
    <value>Copy formatting</value>
  </data>
  <data name="Globals_CopyFormatting.HelpText" xml:space="preserve">
    <value>When checked, the color and font formatting of selected text is also copied to your clipboard. When unchecked, only plain text is copied to your clipboard.</value>
  </data>
  <data name="Globals_CopyOnSelect.Header" xml:space="preserve">
    <value>Automatically copy selection to clipboard</value>
  </data>
  <data name="Globals_DefaultProfile.Header" xml:space="preserve">
    <value>Default profile</value>
  </data>
  <data name="Globals_DefaultProfile.HelpText" xml:space="preserve">
    <value>Profile that opens when clicking the '+' icon or by typing the new tab key binding.</value>
  </data>
  <data name="Globals_ForceFullRepaint.Header" xml:space="preserve">
    <value>Redraw entire screen when display updates</value>
  </data>
  <data name="Globals_ForceFullRepaint.HelpText" xml:space="preserve">
    <value>When unchecked, the terminal will render only the updates to the screen between frames.</value>
  </data>
  <data name="Globals_InitialCols.Header" xml:space="preserve">
    <value>Columns</value>
  </data>
  <data name="Globals_InitialCols.HelpText" xml:space="preserve">
    <value>The number of columns displayed in the window upon first load. Measured in characters.</value>
  </data>
  <data name="Globals_InitialRows.Header" xml:space="preserve">
    <value>Rows</value>
  </data>
  <data name="Globals_InitialRows.HelpText" xml:space="preserve">
    <value>The number of rows displayed in the window upon first load. Measured in characters.</value>
  </data>
  <data name="Globals_LaunchMode.Header" xml:space="preserve">
    <value>Launch mode</value>
  </data>
  <data name="Globals_LaunchMode.HelpText" xml:space="preserve">
    <value>How the terminal will appear on launch. Focus will hide the tabs and title bar.</value>
    <comment>'Focus' must match &lt;Globals_LaunchModeFocus.Content&gt;.</comment>
  </data>
  <data name="Globals_LaunchModeDefault.Content" xml:space="preserve">
    <value>Default</value>
  </data>
  <data name="Globals_LaunchModeFullscreen.Content" xml:space="preserve">
    <value>Full screen</value>
  </data>
  <data name="Globals_LaunchModeMaximized.Content" xml:space="preserve">
    <value>Maximized</value>
  </data>
  <data name="Globals_WindowingBehavior.Header" xml:space="preserve">
<<<<<<< HEAD
    <value>New windows open in...</value>
    <comment>This text is a fragment of a sentence that indicates the options below it, in a user interface. It is a header, but it should be read like a sentence that ends with one of {Globals_WindowingBehaviorUseNew.Content}, {Globals_WindowingBehaviorUseAnyExisting.Content}, or {Globals_WindowingBehaviorUseExisting.Content}.</comment>
=======
    <value>New instance behavior</value>
>>>>>>> 99ffaa8a
  </data>
  <data name="Globals_WindowingBehavior.HelpText" xml:space="preserve">
    <value>Controls how new terminal instances attach to existing windows.</value>
  </data>
  <data name="Globals_WindowingBehaviorUseNew.Content" xml:space="preserve">
<<<<<<< HEAD
    <value>a new window</value>
  </data>
  <data name="Globals_WindowingBehaviorUseAnyExisting.Content" xml:space="preserve">
    <value>the most recently used window</value>
  </data>
  <data name="Globals_WindowingBehaviorUseExisting.Content" xml:space="preserve">
    <value>the most recently used window on this desktop</value>
=======
    <value>Create a new window</value>
  </data>
  <data name="Globals_WindowingBehaviorUseAnyExisting.Content" xml:space="preserve">
    <value>Attach to the most recently used window</value>
  </data>
  <data name="Globals_WindowingBehaviorUseExisting.Content" xml:space="preserve">
    <value>Attach to the most recently used window on this desktop</value>
>>>>>>> 99ffaa8a
  </data>
  <data name="Globals_RenderingDisclaimer.Text" xml:space="preserve">
    <value>These settings may be useful for troubleshooting an issue, however they will impact your performance.</value>
  </data>
  <data name="Globals_ShowTitlebar.Header" xml:space="preserve">
    <value>Hide the title bar (requires relaunch)</value>
  </data>
  <data name="Globals_ShowTitlebar.HelpText" xml:space="preserve">
    <value>When unchecked, the title bar will appear above the tabs.</value>
  </data>
  <data name="Globals_ShowTitleInTitlebar.Header" xml:space="preserve">
    <value>Use active terminal title as application title</value>
  </data>
  <data name="Globals_ShowTitleInTitlebar.HelpText" xml:space="preserve">
    <value>When unchecked, the title bar will be 'Windows Terminal'.</value>
  </data>
  <data name="Globals_SnapToGridOnResize.Header" xml:space="preserve">
    <value>Snap window resizing to character grid</value>
  </data>
  <data name="Globals_SnapToGridOnResize.HelpText" xml:space="preserve">
    <value>When unchecked, the window will resize smoothly.</value>
  </data>
  <data name="Globals_SoftwareRendering.Header" xml:space="preserve">
    <value>Use software rendering</value>
  </data>
  <data name="Globals_SoftwareRendering.HelpText" xml:space="preserve">
    <value>When checked, the terminal will use the software renderer (a.k.a. WARP) instead of the hardware one.</value>
  </data>
  <data name="Globals_StartOnUserLogin.Header" xml:space="preserve">
    <value>Launch on machine startup</value>
  </data>
  <data name="Globals_StartOnUserLogin.HelpText" xml:space="preserve">
    <value>When checked, this enables the launch of Windows Terminal at machine startup.</value>
  </data>
  <data name="Globals_AlwaysOnTop.Header" xml:space="preserve">
    <value>Always on top</value>
  </data>
  <data name="Globals_AlwaysOnTop.HelpText" xml:space="preserve">
    <value>Windows Terminal will always be the topmost window on the desktop.</value>
  </data>
  <data name="Globals_TabWidthMode.Header" xml:space="preserve">
    <value>Tab width mode</value>
  </data>
  <data name="Globals_TabWidthMode.HelpText" xml:space="preserve">
    <value>Compact will shrink unfocused tabs to the size of the icon.</value>
    <comment>'Compact' must match the value for &lt;Globals_TabWidthModeCompact.Content&gt;.</comment>
  </data>
  <data name="Globals_TabWidthModeCompact.Content" xml:space="preserve">
    <value>Compact</value>
  </data>
  <data name="Globals_TabWidthModeEqual.Content" xml:space="preserve">
    <value>Equal</value>
  </data>
  <data name="Globals_TabWidthModeTitleLength.Content" xml:space="preserve">
    <value>Title length</value>
  </data>
  <data name="Globals_Theme.Header" xml:space="preserve">
    <value>Theme</value>
  </data>
  <data name="Globals_Theme.HelpText" xml:space="preserve">
    <value>Sets the theme of the application.</value>
  </data>
  <data name="Globals_ThemeDark.Content" xml:space="preserve">
    <value>Dark</value>
  </data>
  <data name="Globals_ThemeSystem.Content" xml:space="preserve">
    <value>Use Windows theme</value>
  </data>
  <data name="Globals_ThemeLight.Content" xml:space="preserve">
    <value>Light</value>
  </data>
  <data name="Globals_WordDelimiters.Header" xml:space="preserve">
    <value>Word delimiters</value>
  </data>
  <data name="Globals_WordDelimiters.HelpText" xml:space="preserve">
    <value>Symbols used to define boundaries between words.</value>
  </data>
  <data name="Nav_Appearance.Content" xml:space="preserve">
    <value>Appearance</value>
  </data>
  <data name="Nav_ColorSchemes.Content" xml:space="preserve">
    <value>Color schemes</value>
  </data>
  <data name="Nav_Interaction.Content" xml:space="preserve">
    <value>Interaction</value>
  </data>
  <data name="Nav_Launch.Content" xml:space="preserve">
    <value>Startup</value>
  </data>
  <data name="Nav_OpenJSON.Content" xml:space="preserve">
    <value>Open JSON file</value>
  </data>
  <data name="Nav_ProfileDefaults.Content" xml:space="preserve">
    <value>Base layer</value>
  </data>
  <data name="Nav_Rendering.Content" xml:space="preserve">
    <value>Rendering</value>
  </data>
  <data name="Profile_AcrylicOpacity.Header" xml:space="preserve">
    <value>Acrylic opacity</value>
  </data>
  <data name="Profile_AcrylicOpacity.HelpText" xml:space="preserve">
    <value>Sets the transparency of the window.</value>
  </data>
  <data name="Profile_Advanced.Header" xml:space="preserve">
    <value>Advanced</value>
  </data>
  <data name="Profile_AltGrAliasing.Header" xml:space="preserve">
    <value>AltGr aliasing</value>
  </data>
  <data name="Profile_AltGrAliasing.HelpText" xml:space="preserve">
    <value>By default Windows treats Ctrl+Alt as an alias for AltGr. When unchecked, this behavior will be disabled.</value>
  </data>
  <data name="Profile_AntialiasingMode.Header" xml:space="preserve">
    <value>Text antialiasing (requires relaunch)</value>
  </data>
  <data name="Profile_AntialiasingMode.HelpText" xml:space="preserve">
    <value>Controls how text is antialiased in the renderer.</value>
  </data>
  <data name="Profile_AntialiasingModeAliased.Content" xml:space="preserve">
    <value>Aliased</value>
  </data>
  <data name="Profile_AntialiasingModeClearType.Content" xml:space="preserve">
    <value>ClearType</value>
  </data>
  <data name="Profile_AntialiasingModeGrayscale.Content" xml:space="preserve">
    <value>Grayscale</value>
  </data>
  <data name="Profile_Appearance.Header" xml:space="preserve">
    <value>Appearance</value>
  </data>
  <data name="Profile_BackgroundImage.Header" xml:space="preserve">
    <value>Background image path</value>
  </data>
  <data name="Profile_BackgroundImage.HelpText" xml:space="preserve">
    <value>File location of the image used in the background of the window.</value>
  </data>
  <data name="Profile_BackgroundImageAlignment.Header" xml:space="preserve">
    <value>Background image alignment</value>
  </data>
  <data name="Profile_BackgroundImageAlignment.HelpText" xml:space="preserve">
    <value>Sets how the background image aligns to the boundaries of the window.</value>
  </data>
  <data name="Profile_BackgroundImageAlignmentBottom.[using:Windows.UI.Xaml.Controls]ToolTipService.ToolTip" xml:space="preserve">
    <value>Bottom</value>
    <comment>This is the formal name for a visual alignment.</comment>
  </data>
  <data name="Profile_BackgroundImageAlignmentBottomLeft.[using:Windows.UI.Xaml.Controls]ToolTipService.ToolTip" xml:space="preserve">
    <value>Bottom left</value>
    <comment>This is the formal name for a visual alignment.</comment>
  </data>
  <data name="Profile_BackgroundImageAlignmentBottomRight.[using:Windows.UI.Xaml.Controls]ToolTipService.ToolTip" xml:space="preserve">
    <value>Bottom right</value>
    <comment>This is the formal name for a visual alignment.</comment>
  </data>
  <data name="Profile_BackgroundImageAlignmentCenter.[using:Windows.UI.Xaml.Controls]ToolTipService.ToolTip" xml:space="preserve">
    <value>Center</value>
    <comment>This is the formal name for a visual alignment.</comment>
  </data>
  <data name="Profile_BackgroundImageAlignmentLeft.[using:Windows.UI.Xaml.Controls]ToolTipService.ToolTip" xml:space="preserve">
    <value>Left</value>
    <comment>This is the formal name for a visual alignment.</comment>
  </data>
  <data name="Profile_BackgroundImageAlignmentRight.[using:Windows.UI.Xaml.Controls]ToolTipService.ToolTip" xml:space="preserve">
    <value>Right</value>
    <comment>This is the formal name for a visual alignment.</comment>
  </data>
  <data name="Profile_BackgroundImageAlignmentTop.[using:Windows.UI.Xaml.Controls]ToolTipService.ToolTip" xml:space="preserve">
    <value>Top</value>
    <comment>This is the formal name for a visual alignment.</comment>
  </data>
  <data name="Profile_BackgroundImageAlignmentTopLeft.[using:Windows.UI.Xaml.Controls]ToolTipService.ToolTip" xml:space="preserve">
    <value>Top left</value>
    <comment>This is the formal name for a visual alignment.</comment>
  </data>
  <data name="Profile_BackgroundImageAlignmentTopRight.[using:Windows.UI.Xaml.Controls]ToolTipService.ToolTip" xml:space="preserve">
    <value>Top right</value>
    <comment>This is the formal name for a visual alignment.</comment>
  </data>
  <data name="Profile_BackgroundImageBrowse.Content" xml:space="preserve">
    <value>Browse...</value>
  </data>
  <data name="Profile_BackgroundImageOpacity.Header" xml:space="preserve">
    <value>Background image opacity</value>
  </data>
  <data name="Profile_BackgroundImageOpacity.HelpText" xml:space="preserve">
    <value>Sets the transparency of the background image.</value>
  </data>
  <data name="Profile_BackgroundImageStretchMode.Header" xml:space="preserve">
    <value>Background image stretch mode</value>
  </data>
  <data name="Profile_BackgroundImageStretchMode.HelpText" xml:space="preserve">
    <value>Sets how the background image is resized to fill the window.</value>
  </data>
  <data name="Profile_BackgroundImageStretchModeFill.Content" xml:space="preserve">
    <value>Fill</value>
  </data>
  <data name="Profile_BackgroundImageStretchModeNone.Content" xml:space="preserve">
    <value>None</value>
  </data>
  <data name="Profile_BackgroundImageStretchModeUniform.Content" xml:space="preserve">
    <value>Uniform</value>
  </data>
  <data name="Profile_BackgroundImageStretchModeUniformToFill.Content" xml:space="preserve">
    <value>Uniform to fill</value>
  </data>
  <data name="Profile_CloseOnExit.Header" xml:space="preserve">
    <value>Profile termination behavior</value>
  </data>
  <data name="Profile_CloseOnExitAlways.Content" xml:space="preserve">
    <value>Close when process exits, fails, or crashes</value>
  </data>
  <data name="Profile_CloseOnExitGraceful.Content" xml:space="preserve">
    <value>Close only when process exits successfully</value>
  </data>
  <data name="Profile_CloseOnExitNever.Content" xml:space="preserve">
    <value>Never close automatically</value>
  </data>
  <data name="Profile_ColorScheme.Header" xml:space="preserve">
    <value>Color scheme</value>
  </data>
  <data name="Profile_ColorScheme.HelpText" xml:space="preserve">
    <value>Name of the color scheme to use.</value>
  </data>
  <data name="Profile_Commandline.Header" xml:space="preserve">
    <value>Command line</value>
  </data>
  <data name="Profile_Commandline.HelpText" xml:space="preserve">
    <value>Executable used in the profile.</value>
  </data>
  <data name="Profile_CommandlineBrowse.Content" xml:space="preserve">
    <value>Browse...</value>
  </data>
  <data name="Profile_CursorHeight.Header" xml:space="preserve">
    <value>Cursor height</value>
  </data>
  <data name="Profile_CursorHeight.HelpText" xml:space="preserve">
    <value>Sets the percentage height of the cursor starting from the bottom. Only works with the vintage cursor shape.</value>
  </data>
  <data name="Profile_CursorShape.Header" xml:space="preserve">
    <value>Cursor shape</value>
  </data>
  <data name="Profile_CursorShapeBar.Content" xml:space="preserve">
    <value>Bar ( ┃ )</value>
    <comment>{Locked="┃"}</comment>
  </data>
  <data name="Profile_CursorShapeEmptyBox.Content" xml:space="preserve">
    <value>Empty box ( ▯ )</value>
    <comment>{Locked="▯"}</comment>
  </data>
  <data name="Profile_CursorShapeFilledBox.Content" xml:space="preserve">
    <value>Filled box ( █ )</value>
    <comment>{Locked="█"}</comment>
  </data>
  <data name="Profile_CursorShapeUnderscore.Content" xml:space="preserve">
    <value>Underscore ( ▁ )</value>
    <comment>{Locked="▁"}</comment>
  </data>
  <data name="Profile_CursorShapeVintage.Content" xml:space="preserve">
    <value>Vintage ( ▃ )</value>
    <comment>{Locked="▃"}</comment>
  </data>
  <data name="Profile_CursorShapeDoubleUnderscore.Content" xml:space="preserve">
    <value>Double underscore ( ‗ )</value>
    <comment>{Locked="‗"}</comment>
  </data>
  <data name="Profile_FontFace.Header" xml:space="preserve">
    <value>Font face</value>
  </data>
  <data name="Profile_FontFace.HelpText" xml:space="preserve">
    <value>Name of the font face used in the profile.</value>
  </data>
  <data name="Profile_FontSize.Header" xml:space="preserve">
    <value>Font size</value>
  </data>
  <data name="Profile_FontSize.HelpText" xml:space="preserve">
    <value>Size of the font in points.</value>
  </data>
  <data name="Profile_FontWeight.Header" xml:space="preserve">
    <value>Font weight</value>
  </data>
  <data name="Profile_FontWeight.HelpText" xml:space="preserve">
    <value>Sets the weight (lightness or heaviness of the strokes) for the given font.</value>
  </data>
  <data name="Profile_General.Header" xml:space="preserve">
    <value>General</value>
  </data>
  <data name="Profile_Hidden.Header" xml:space="preserve">
    <value>Hide profile from dropdown</value>
  </data>
  <data name="Profile_Hidden.HelpText" xml:space="preserve">
    <value>If checked, the profile will not appear in the list of profiles. This can be used to hide default profiles and dynamically generated profiles, while leaving them in your settings file.</value>
  </data>
  <data name="Profile_HistorySize.Header" xml:space="preserve">
    <value>History size</value>
  </data>
  <data name="Profile_HistorySize.HelpText" xml:space="preserve">
    <value>The number of lines above the ones displayed in the window you can scroll back to.</value>
  </data>
  <data name="Profile_Icon.Header" xml:space="preserve">
    <value>Icon</value>
  </data>
  <data name="Profile_Icon.HelpText" xml:space="preserve">
    <value>Emoji or image file location of the icon used in the profile.</value>
  </data>
  <data name="Profile_IconBrowse.Content" xml:space="preserve">
    <value>Browse...</value>
  </data>
  <data name="Profile_Padding.Header" xml:space="preserve">
    <value>Padding</value>
  </data>
  <data name="Profile_Padding.HelpText" xml:space="preserve">
    <value>Sets the padding around the text within the window.</value>
  </data>
  <data name="Profile_RetroTerminalEffect.Header" xml:space="preserve">
    <value>Retro terminal effects</value>
  </data>
  <data name="Profile_RetroTerminalEffect.HelpText" xml:space="preserve">
    <value>When checked, enables retro terminal effects such as glowing text and scan lines.</value>
  </data>
  <data name="Profile_ScrollbarVisibility.Header" xml:space="preserve">
    <value>Scrollbar visibility</value>
  </data>
  <data name="Profile_ScrollbarVisibilityHidden.Content" xml:space="preserve">
    <value>Hidden</value>
  </data>
  <data name="Profile_ScrollbarVisibilityVisible.Content" xml:space="preserve">
    <value>Visible</value>
  </data>
  <data name="Profile_SnapOnInput.Header" xml:space="preserve">
    <value>Scroll to input when typing</value>
  </data>
  <data name="Profile_StartingDirectory.Header" xml:space="preserve">
    <value>Starting directory</value>
  </data>
  <data name="Profile_StartingDirectory.HelpText" xml:space="preserve">
    <value>The directory the profile starts in when it is loaded.</value>
  </data>
  <data name="Profile_StartingDirectoryBrowse.Content" xml:space="preserve">
    <value>Browse...</value>
  </data>
  <data name="Profile_StartingDirectoryUseParentCheckbox.Content" xml:space="preserve">
    <value>Use parent process directory</value>
  </data>
  <data name="Profile_StartingDirectoryUseParentCheckbox.[using:Windows.UI.Xaml.Controls]ToolTipService.ToolTip" xml:space="preserve">
    <value>If checked, this profile will spawn in the directory from which Windows Terminal was launched.</value>
  </data>
  <data name="Profile_SuppressApplicationTitle.Header" xml:space="preserve">
    <value>Suppress title changes</value>
  </data>
  <data name="Profile_SuppressApplicationTitle.HelpText" xml:space="preserve">
    <value>Use the tab title to override the default title of the tab and suppress any title change messages from the application.</value>
  </data>
  <data name="Profile_TabTitle.Header" xml:space="preserve">
    <value>Tab title</value>
  </data>
  <data name="Profile_TabTitle.HelpText" xml:space="preserve">
    <value>Replaces the profile name as the title to pass to the shell on startup.</value>
  </data>
  <data name="Profile_UseAcrylic.Header" xml:space="preserve">
    <value>Enable acrylic</value>
  </data>
  <data name="Profile_UseAcrylic.HelpText" xml:space="preserve">
    <value>Applies a translucent texture to the background of the window.</value>
  </data>
  <data name="Profile_UseDesktopImage.Content" xml:space="preserve">
    <value>Use desktop wallpaper</value>
  </data>
  <data name="Profile_UseDesktopImage.[using:Windows.UI.Xaml.Controls]ToolTipService.ToolTip" xml:space="preserve">
    <value>When checked, use the desktop wallpaper image as the background image for the terminal.</value>
  </data>
  <data name="Settings_ResetSettingsButton.Content" xml:space="preserve">
    <value>Discard changes</value>
  </data>
  <data name="Settings_ResetSettingsButton.[using:Windows.UI.Xaml.Controls]ToolTipService.ToolTip" xml:space="preserve">
    <value>Discard all unsaved settings.</value>
  </data>
  <data name="Settings_SaveSettingsButton.Content" xml:space="preserve">
    <value>Save</value>
  </data>
  <data name="Settings_UnsavedSettingsWarning.Text" xml:space="preserve">
    <value>⚠ You have unsaved changes.</value>
    <comment>{Locked="⚠"}</comment>
  </data>
  <data name="Nav_AddNewProfile.Content" xml:space="preserve">
    <value>Add new</value>
  </data>
  <data name="Nav_Profiles.Content" xml:space="preserve">
    <value>Profiles</value>
  </data>
  <data name="Globals_LaunchModeFocus.Content" xml:space="preserve">
    <value>Focus</value>
  </data>
  <data name="Globals_LaunchModeMaximizedFocus.Content" xml:space="preserve">
    <value>Maximized focus</value>
  </data>
  <data name="Profile_BellStyle.Header" xml:space="preserve">
    <value>Bell notification style</value>
  </data>
  <data name="Profile_BellStyle.HelpText" xml:space="preserve">
    <value>Controls what happens when the application emits a BEL character.</value>
    <comment>"Audible" and "None" must match the values for Profile_BellStyleAudible.Content and Profile_BellStyleNone.Content respectively.</comment>
  </data>
  <data name="Profile_BellStyleAudible.Content" xml:space="preserve">
    <value>Audible</value>
  </data>
  <data name="Profile_BellStyleNone.Content" xml:space="preserve">
    <value>None</value>
  </data>
  <data name="Globals_DisableAnimations.Header" xml:space="preserve">
    <value>Disable pane animations</value>
  </data>
  <data name="Profile_FontWeightBlack.Content" xml:space="preserve">
    <value>Black</value>
    <comment>This is the formal name for a font weight.</comment>
  </data>
  <data name="Profile_FontWeightBold.Content" xml:space="preserve">
    <value>Bold</value>
    <comment>This is the formal name for a font weight.</comment>
  </data>
  <data name="Profile_FontWeightCustom.Content" xml:space="preserve">
    <value>Custom</value>
  </data>
  <data name="Profile_FontWeightExtra-black.Content" xml:space="preserve">
    <value>Extra-Black</value>
    <comment>This is the formal name for a font weight.</comment>
  </data>
  <data name="Profile_FontWeightExtra-bold.Content" xml:space="preserve">
    <value>Extra-Bold</value>
    <comment>This is the formal name for a font weight.</comment>
  </data>
  <data name="Profile_FontWeightExtra-light.Content" xml:space="preserve">
    <value>Extra-Light</value>
    <comment>This is the formal name for a font weight.</comment>
  </data>
  <data name="Profile_FontWeightLight.Content" xml:space="preserve">
    <value>Light</value>
    <comment>This is the formal name for a font weight.</comment>
  </data>
  <data name="Profile_FontWeightMedium.Content" xml:space="preserve">
    <value>Medium</value>
    <comment>This is the formal name for a font weight.</comment>
  </data>
  <data name="Profile_FontWeightNormal.Content" xml:space="preserve">
    <value>Normal</value>
    <comment>This is the formal name for a font weight.</comment>
  </data>
  <data name="Profile_FontWeightSemi-bold.Content" xml:space="preserve">
    <value>Semi-Bold</value>
    <comment>This is the formal name for a font weight.</comment>
  </data>
  <data name="Profile_FontWeightSemi-light.Content" xml:space="preserve">
    <value>Semi-Light</value>
    <comment>This is the formal name for a font weight.</comment>
  </data>
  <data name="Profile_FontWeightThin.Content" xml:space="preserve">
    <value>Thin</value>
    <comment>This is the formal name for a font weight.</comment>
  </data>
  <data name="Globals_LaunchSize.Text" xml:space="preserve">
    <value>Launch size</value>
  </data>
  <data name="Profile_BellStyleAll.Content" xml:space="preserve">
    <value>All</value>
  </data>
  <data name="Profile_BellStyleVisual.Content" xml:space="preserve">
    <value>Visual (flash taskbar)</value>
  </data>
  <data name="ColorScheme_AddNewButton.Text" xml:space="preserve">
    <value>Add new</value>
  </data>
  <data name="ColorScheme_DeleteButton.Text" xml:space="preserve">
    <value>Delete color scheme</value>
  </data>
  <data name="ColorScheme_Name.Header" xml:space="preserve">
    <value>Name</value>
  </data>
  <data name="ColorScheme_Name.[using:Windows.UI.Xaml.Controls]ToolTipService.ToolTip" xml:space="preserve">
    <value>The name of the color scheme.</value>
  </data>
  <data name="Profile_DeleteButton.Text" xml:space="preserve">
    <value>Delete profile</value>
  </data>
  <data name="Profile_Name.HelpText" xml:space="preserve">
    <value>The name of the profile that appears in the dropdown.</value>
  </data>
  <data name="Profile_Name.Header" xml:space="preserve">
    <value>Name</value>
  </data>
  <data name="Profile_AcrylicHeader.Text" xml:space="preserve">
    <value>Acrylic</value>
  </data>
  <data name="Profile_BackgroundHeader.Text" xml:space="preserve">
    <value>Background image</value>
  </data>
  <data name="Profile_CursorHeader.Text" xml:space="preserve">
    <value>Cursor</value>
  </data>
  <data name="Profile_TextHeader.Text" xml:space="preserve">
    <value>Text</value>
  </data>
  <data name="Profile_WindowHeader.Text" xml:space="preserve">
    <value>Window</value>
  </data>
  <data name="Nav_OpenJSON.[using:Windows.UI.Xaml.Controls]ToolTipService.ToolTip" xml:space="preserve">
    <value>Open your settings.json file. Alt+Click to open your defaults.json file.</value>
    <comment>{Locked="settings.json"}, {Locked="defaults.json"}</comment>
  </data>
  <data name="Rename.[using:Windows.UI.Xaml.Controls]ToolTipService.ToolTip" xml:space="preserve">
    <value>Rename</value>
  </data>
  <data name="Profile_DeleteButtonDisclaimerInBox" xml:space="preserve">
    <value>This profile cannot be deleted because it is included by default.</value>
  </data>
  <data name="Profile_DeleteButtonDisclaimerDynamic" xml:space="preserve">
    <value>This profile cannot be deleted because it is automatically generated.</value>
  </data>
  <data name="ColorScheme_DeleteButtonDisclaimerInBox" xml:space="preserve">
    <value>This color scheme cannot be deleted or renamed because it is included by default.</value>
  </data>
  <data name="ColorScheme_DeleteConfirmationButton.Content" xml:space="preserve">
    <value>Yes, delete color scheme</value>
  </data>
  <data name="ColorScheme_DeleteConfirmationMessage.Text" xml:space="preserve">
    <value>Are you sure you want to delete this color scheme?</value>
  </data>
  <data name="RenameAccept.[using:Windows.UI.Xaml.Controls]ToolTipService.ToolTip" xml:space="preserve">
    <value>Accept rename</value>
  </data>
  <data name="RenameCancel.[using:Windows.UI.Xaml.Controls]ToolTipService.ToolTip" xml:space="preserve">
    <value>Cancel rename</value>
  </data>
  <data name="Profile_BaseLayerDisclaimer.Text" xml:space="preserve">
    <value>Settings defined here will apply to all profiles unless they are overridden by a profile's settings.</value>
  </data>
  <data name="Profile_DeleteConfirmationButton.Content" xml:space="preserve">
    <value>Yes, delete profile</value>
  </data>
  <data name="Profile_DeleteConfirmationMessage.Text" xml:space="preserve">
    <value>Are you sure you want to delete this profile?</value>
  </data>
  <data name="Settings_SaveSettingsButton.[using:Windows.UI.Xaml.Controls]ToolTipService.ToolTip" xml:space="preserve">
    <value>Save all unsaved settings.</value>
  </data>
  <data name="Globals_TabSwitcherMode.Header" xml:space="preserve">
    <value>Tab switcher interface style</value>
  </data>
  <data name="Globals_TabSwitcherMode.HelpText" xml:space="preserve">
    <value>Defines the terminal behavior when switching tabs with the keyboard.</value>
  </data>
  <data name="Globals_TabSwitcherModeMru.Content" xml:space="preserve">
    <value>Separate window, in most recently used order</value>
  </data>
  <data name="Globals_TabSwitcherModeInOrder.Content" xml:space="preserve">
    <value>Separate window, in tab strip order</value>
  </data>
  <data name="Globals_TabSwitcherModeDisabled.Content" xml:space="preserve">
    <value>Traditional navigation, no separate window</value>
  </data>
  <data name="Globals_CopyFormat.Header" xml:space="preserve">
    <value>Text format when copying</value>
  </data>
  <data name="Globals_CopyFormat.HelpText" xml:space="preserve">
    <value>Defines the type of formatting in which selected text is copied to your clipboard.</value>
  </data>
  <data name="Globals_CopyFormatNone.Content" xml:space="preserve">
    <value>Plain text only</value>
  </data>
  <data name="Globals_CopyFormatHtml.Content" xml:space="preserve">
    <value>HTML</value>
  </data>
  <data name="Globals_CopyFormatRtf.Content" xml:space="preserve">
    <value>RTF</value>
  </data>
  <data name="Globals_CopyFormatAll.Content" xml:space="preserve">
    <value>Both HTML and RTF</value>
  </data>
  <data name="ColorScheme_RenameErrorTip.Subtitle" xml:space="preserve">
    <value>Please choose a different name.</value>
  </data>
  <data name="ColorScheme_RenameErrorTip.Title" xml:space="preserve">
    <value>This color scheme name is already in use.</value>
  </data>
  <data name="Globals_FocusFollowMouse.Header" xml:space="preserve">
    <value>Automatically focus pane on mouse hover</value>
  </data>
  <data name="Globals_DisableAnimationsReversed.Header" xml:space="preserve">
    <value>Pane animations</value>
  </data>
  <data name="SettingContainer_OverrideMessageBaseLayer" xml:space="preserve">
    <value>Reset to base layer value.</value>
    <comment>"base layer" should match Nav_ProfileDefaults.Content's text</comment>
  </data>
  <data name="ColorScheme_TerminalColorsHeader.Text" xml:space="preserve">
    <value>Terminal colors</value>
  </data>
  <data name="ColorScheme_SystemColorsHeader.Text" xml:space="preserve">
    <value>System colors</value>
  </data>
  <data name="SettingContainer_OverrideMessageFragmentExtension" xml:space="preserve">
    <value>Reset to value from: {}</value>
    <comment>{} is replaced by the name of another profile or generator.</comment>
  </data>
</root><|MERGE_RESOLUTION|>--- conflicted
+++ resolved
@@ -1,867 +1,852 @@
-﻿<?xml version="1.0" encoding="utf-8"?>
-<root>
-  <!-- 
-    Microsoft ResX Schema 
-    
-    Version 2.0
-    
-    The primary goals of this format is to allow a simple XML format 
-    that is mostly human readable. The generation and parsing of the 
-    various data types are done through the TypeConverter classes 
-    associated with the data types.
-    
-    Example:
-    
-    ... ado.net/XML headers & schema ...
-    <resheader name="resmimetype">text/microsoft-resx</resheader>
-    <resheader name="version">2.0</resheader>
-    <resheader name="reader">System.Resources.ResXResourceReader, System.Windows.Forms, ...</resheader>
-    <resheader name="writer">System.Resources.ResXResourceWriter, System.Windows.Forms, ...</resheader>
-    <data name="Name1"><value>this is my long string</value><comment>this is a comment</comment></data>
-    <data name="Color1" type="System.Drawing.Color, System.Drawing">Blue</data>
-    <data name="Bitmap1" mimetype="application/x-microsoft.net.object.binary.base64">
-        <value>[base64 mime encoded serialized .NET Framework object]</value>
-    </data>
-    <data name="Icon1" type="System.Drawing.Icon, System.Drawing" mimetype="application/x-microsoft.net.object.bytearray.base64">
-        <value>[base64 mime encoded string representing a byte array form of the .NET Framework object]</value>
-        <comment>This is a comment</comment>
-    </data>
-                
-    There are any number of "resheader" rows that contain simple 
-    name/value pairs.
-    
-    Each data row contains a name, and value. The row also contains a 
-    type or mimetype. Type corresponds to a .NET class that support 
-    text/value conversion through the TypeConverter architecture. 
-    Classes that don't support this are serialized and stored with the 
-    mimetype set.
-    
-    The mimetype is used for serialized objects, and tells the 
-    ResXResourceReader how to depersist the object. This is currently not 
-    extensible. For a given mimetype the value must be set accordingly:
-    
-    Note - application/x-microsoft.net.object.binary.base64 is the format 
-    that the ResXResourceWriter will generate, however the reader can 
-    read any of the formats listed below.
-    
-    mimetype: application/x-microsoft.net.object.binary.base64
-    value   : The object must be serialized with 
-            : System.Runtime.Serialization.Formatters.Binary.BinaryFormatter
-            : and then encoded with base64 encoding.
-    
-    mimetype: application/x-microsoft.net.object.soap.base64
-    value   : The object must be serialized with 
-            : System.Runtime.Serialization.Formatters.Soap.SoapFormatter
-            : and then encoded with base64 encoding.
-
-    mimetype: application/x-microsoft.net.object.bytearray.base64
-    value   : The object must be serialized into a byte array 
-            : using a System.ComponentModel.TypeConverter
-            : and then encoded with base64 encoding.
-    -->
-  <xsd:schema id="root" xmlns="" xmlns:xsd="http://www.w3.org/2001/XMLSchema" xmlns:msdata="urn:schemas-microsoft-com:xml-msdata">
-    <xsd:import namespace="http://www.w3.org/XML/1998/namespace" />
-    <xsd:element name="root" msdata:IsDataSet="true">
-      <xsd:complexType>
-        <xsd:choice maxOccurs="unbounded">
-          <xsd:element name="metadata">
-            <xsd:complexType>
-              <xsd:sequence>
-                <xsd:element name="value" type="xsd:string" minOccurs="0" />
-              </xsd:sequence>
-              <xsd:attribute name="name" use="required" type="xsd:string" />
-              <xsd:attribute name="type" type="xsd:string" />
-              <xsd:attribute name="mimetype" type="xsd:string" />
-              <xsd:attribute ref="xml:space" />
-            </xsd:complexType>
-          </xsd:element>
-          <xsd:element name="assembly">
-            <xsd:complexType>
-              <xsd:attribute name="alias" type="xsd:string" />
-              <xsd:attribute name="name" type="xsd:string" />
-            </xsd:complexType>
-          </xsd:element>
-          <xsd:element name="data">
-            <xsd:complexType>
-              <xsd:sequence>
-                <xsd:element name="value" type="xsd:string" minOccurs="0" msdata:Ordinal="1" />
-                <xsd:element name="comment" type="xsd:string" minOccurs="0" msdata:Ordinal="2" />
-              </xsd:sequence>
-              <xsd:attribute name="name" type="xsd:string" use="required" msdata:Ordinal="1" />
-              <xsd:attribute name="type" type="xsd:string" msdata:Ordinal="3" />
-              <xsd:attribute name="mimetype" type="xsd:string" msdata:Ordinal="4" />
-              <xsd:attribute ref="xml:space" />
-            </xsd:complexType>
-          </xsd:element>
-          <xsd:element name="resheader">
-            <xsd:complexType>
-              <xsd:sequence>
-                <xsd:element name="value" type="xsd:string" minOccurs="0" msdata:Ordinal="1" />
-              </xsd:sequence>
-              <xsd:attribute name="name" type="xsd:string" use="required" />
-            </xsd:complexType>
-          </xsd:element>
-        </xsd:choice>
-      </xsd:complexType>
-    </xsd:element>
-  </xsd:schema>
-  <resheader name="resmimetype">
-    <value>text/microsoft-resx</value>
-  </resheader>
-  <resheader name="version">
-    <value>2.0</value>
-  </resheader>
-  <resheader name="reader">
-    <value>System.Resources.ResXResourceReader, System.Windows.Forms, Version=4.0.0.0, Culture=neutral, PublicKeyToken=b77a5c561934e089</value>
-  </resheader>
-  <resheader name="writer">
-    <value>System.Resources.ResXResourceWriter, System.Windows.Forms, Version=4.0.0.0, Culture=neutral, PublicKeyToken=b77a5c561934e089</value>
-  </resheader>
-  <data name="ColorScheme_Background.Text" xml:space="preserve">
-    <value>Background</value>
-  </data>
-  <data name="ColorScheme_Black.Header" xml:space="preserve">
-    <value>Black</value>
-  </data>
-  <data name="ColorScheme_Blue.Header" xml:space="preserve">
-    <value>Blue</value>
-  </data>
-  <data name="ColorScheme_BrightBlack.Header" xml:space="preserve">
-    <value>Bright black</value>
-  </data>
-  <data name="ColorScheme_BrightBlue.Header" xml:space="preserve">
-    <value>Bright blue</value>
-  </data>
-  <data name="ColorScheme_BrightCyan.Header" xml:space="preserve">
-    <value>Bright cyan</value>
-  </data>
-  <data name="ColorScheme_BrightGreen.Header" xml:space="preserve">
-    <value>Bright green</value>
-  </data>
-  <data name="ColorScheme_BrightPurple.Header" xml:space="preserve">
-    <value>Bright purple</value>
-  </data>
-  <data name="ColorScheme_BrightRed.Header" xml:space="preserve">
-    <value>Bright red</value>
-  </data>
-  <data name="ColorScheme_BrightWhite.Header" xml:space="preserve">
-    <value>Bright white</value>
-  </data>
-  <data name="ColorScheme_BrightYellow.Header" xml:space="preserve">
-    <value>Bright yellow</value>
-  </data>
-  <data name="ColorScheme_CursorColor.Text" xml:space="preserve">
-    <value>Cursor color</value>
-  </data>
-  <data name="ColorScheme_Cyan.Header" xml:space="preserve">
-    <value>Cyan</value>
-  </data>
-  <data name="ColorScheme_Foreground.Text" xml:space="preserve">
-    <value>Foreground</value>
-  </data>
-  <data name="ColorScheme_Green.Header" xml:space="preserve">
-    <value>Green</value>
-  </data>
-  <data name="ColorScheme_Purple.Header" xml:space="preserve">
-    <value>Purple</value>
-  </data>
-  <data name="ColorScheme_SelectionBackground.Text" xml:space="preserve">
-    <value>Selection background</value>
-  </data>
-  <data name="ColorScheme_Red.Header" xml:space="preserve">
-    <value>Red</value>
-  </data>
-  <data name="ColorScheme_White.Header" xml:space="preserve">
-    <value>White</value>
-  </data>
-  <data name="ColorScheme_Yellow.Header" xml:space="preserve">
-    <value>Yellow</value>
-  </data>
-  <data name="Globals_AlwaysShowTabs.Header" xml:space="preserve">
-    <value>Always show tabs</value>
-  </data>
-  <data name="Globals_AlwaysShowTabs.HelpText" xml:space="preserve">
-    <value>When unchecked, the tab bar will appear when a new tab is created.</value>
-  </data>
-  <data name="Globals_CopyFormatting.Content" xml:space="preserve">
-    <value>Copy formatting</value>
-  </data>
-  <data name="Globals_CopyFormatting.HelpText" xml:space="preserve">
-    <value>When checked, the color and font formatting of selected text is also copied to your clipboard. When unchecked, only plain text is copied to your clipboard.</value>
-  </data>
-  <data name="Globals_CopyOnSelect.Header" xml:space="preserve">
-    <value>Automatically copy selection to clipboard</value>
-  </data>
-  <data name="Globals_DefaultProfile.Header" xml:space="preserve">
-    <value>Default profile</value>
-  </data>
-  <data name="Globals_DefaultProfile.HelpText" xml:space="preserve">
-    <value>Profile that opens when clicking the '+' icon or by typing the new tab key binding.</value>
-  </data>
-  <data name="Globals_ForceFullRepaint.Header" xml:space="preserve">
-    <value>Redraw entire screen when display updates</value>
-  </data>
-  <data name="Globals_ForceFullRepaint.HelpText" xml:space="preserve">
-    <value>When unchecked, the terminal will render only the updates to the screen between frames.</value>
-  </data>
-  <data name="Globals_InitialCols.Header" xml:space="preserve">
-    <value>Columns</value>
-  </data>
-  <data name="Globals_InitialCols.HelpText" xml:space="preserve">
-    <value>The number of columns displayed in the window upon first load. Measured in characters.</value>
-  </data>
-  <data name="Globals_InitialRows.Header" xml:space="preserve">
-    <value>Rows</value>
-  </data>
-  <data name="Globals_InitialRows.HelpText" xml:space="preserve">
-    <value>The number of rows displayed in the window upon first load. Measured in characters.</value>
-  </data>
-  <data name="Globals_LaunchMode.Header" xml:space="preserve">
-    <value>Launch mode</value>
-  </data>
-  <data name="Globals_LaunchMode.HelpText" xml:space="preserve">
-    <value>How the terminal will appear on launch. Focus will hide the tabs and title bar.</value>
-    <comment>'Focus' must match &lt;Globals_LaunchModeFocus.Content&gt;.</comment>
-  </data>
-  <data name="Globals_LaunchModeDefault.Content" xml:space="preserve">
-    <value>Default</value>
-  </data>
-  <data name="Globals_LaunchModeFullscreen.Content" xml:space="preserve">
-    <value>Full screen</value>
-  </data>
-  <data name="Globals_LaunchModeMaximized.Content" xml:space="preserve">
-    <value>Maximized</value>
-  </data>
-  <data name="Globals_WindowingBehavior.Header" xml:space="preserve">
-<<<<<<< HEAD
-    <value>New windows open in...</value>
-    <comment>This text is a fragment of a sentence that indicates the options below it, in a user interface. It is a header, but it should be read like a sentence that ends with one of {Globals_WindowingBehaviorUseNew.Content}, {Globals_WindowingBehaviorUseAnyExisting.Content}, or {Globals_WindowingBehaviorUseExisting.Content}.</comment>
-=======
-    <value>New instance behavior</value>
->>>>>>> 99ffaa8a
-  </data>
-  <data name="Globals_WindowingBehavior.HelpText" xml:space="preserve">
-    <value>Controls how new terminal instances attach to existing windows.</value>
-  </data>
-  <data name="Globals_WindowingBehaviorUseNew.Content" xml:space="preserve">
-<<<<<<< HEAD
-    <value>a new window</value>
-  </data>
-  <data name="Globals_WindowingBehaviorUseAnyExisting.Content" xml:space="preserve">
-    <value>the most recently used window</value>
-  </data>
-  <data name="Globals_WindowingBehaviorUseExisting.Content" xml:space="preserve">
-    <value>the most recently used window on this desktop</value>
-=======
-    <value>Create a new window</value>
-  </data>
-  <data name="Globals_WindowingBehaviorUseAnyExisting.Content" xml:space="preserve">
-    <value>Attach to the most recently used window</value>
-  </data>
-  <data name="Globals_WindowingBehaviorUseExisting.Content" xml:space="preserve">
-    <value>Attach to the most recently used window on this desktop</value>
->>>>>>> 99ffaa8a
-  </data>
-  <data name="Globals_RenderingDisclaimer.Text" xml:space="preserve">
-    <value>These settings may be useful for troubleshooting an issue, however they will impact your performance.</value>
-  </data>
-  <data name="Globals_ShowTitlebar.Header" xml:space="preserve">
-    <value>Hide the title bar (requires relaunch)</value>
-  </data>
-  <data name="Globals_ShowTitlebar.HelpText" xml:space="preserve">
-    <value>When unchecked, the title bar will appear above the tabs.</value>
-  </data>
-  <data name="Globals_ShowTitleInTitlebar.Header" xml:space="preserve">
-    <value>Use active terminal title as application title</value>
-  </data>
-  <data name="Globals_ShowTitleInTitlebar.HelpText" xml:space="preserve">
-    <value>When unchecked, the title bar will be 'Windows Terminal'.</value>
-  </data>
-  <data name="Globals_SnapToGridOnResize.Header" xml:space="preserve">
-    <value>Snap window resizing to character grid</value>
-  </data>
-  <data name="Globals_SnapToGridOnResize.HelpText" xml:space="preserve">
-    <value>When unchecked, the window will resize smoothly.</value>
-  </data>
-  <data name="Globals_SoftwareRendering.Header" xml:space="preserve">
-    <value>Use software rendering</value>
-  </data>
-  <data name="Globals_SoftwareRendering.HelpText" xml:space="preserve">
-    <value>When checked, the terminal will use the software renderer (a.k.a. WARP) instead of the hardware one.</value>
-  </data>
-  <data name="Globals_StartOnUserLogin.Header" xml:space="preserve">
-    <value>Launch on machine startup</value>
-  </data>
-  <data name="Globals_StartOnUserLogin.HelpText" xml:space="preserve">
-    <value>When checked, this enables the launch of Windows Terminal at machine startup.</value>
-  </data>
-  <data name="Globals_AlwaysOnTop.Header" xml:space="preserve">
-    <value>Always on top</value>
-  </data>
-  <data name="Globals_AlwaysOnTop.HelpText" xml:space="preserve">
-    <value>Windows Terminal will always be the topmost window on the desktop.</value>
-  </data>
-  <data name="Globals_TabWidthMode.Header" xml:space="preserve">
-    <value>Tab width mode</value>
-  </data>
-  <data name="Globals_TabWidthMode.HelpText" xml:space="preserve">
-    <value>Compact will shrink unfocused tabs to the size of the icon.</value>
-    <comment>'Compact' must match the value for &lt;Globals_TabWidthModeCompact.Content&gt;.</comment>
-  </data>
-  <data name="Globals_TabWidthModeCompact.Content" xml:space="preserve">
-    <value>Compact</value>
-  </data>
-  <data name="Globals_TabWidthModeEqual.Content" xml:space="preserve">
-    <value>Equal</value>
-  </data>
-  <data name="Globals_TabWidthModeTitleLength.Content" xml:space="preserve">
-    <value>Title length</value>
-  </data>
-  <data name="Globals_Theme.Header" xml:space="preserve">
-    <value>Theme</value>
-  </data>
-  <data name="Globals_Theme.HelpText" xml:space="preserve">
-    <value>Sets the theme of the application.</value>
-  </data>
-  <data name="Globals_ThemeDark.Content" xml:space="preserve">
-    <value>Dark</value>
-  </data>
-  <data name="Globals_ThemeSystem.Content" xml:space="preserve">
-    <value>Use Windows theme</value>
-  </data>
-  <data name="Globals_ThemeLight.Content" xml:space="preserve">
-    <value>Light</value>
-  </data>
-  <data name="Globals_WordDelimiters.Header" xml:space="preserve">
-    <value>Word delimiters</value>
-  </data>
-  <data name="Globals_WordDelimiters.HelpText" xml:space="preserve">
-    <value>Symbols used to define boundaries between words.</value>
-  </data>
-  <data name="Nav_Appearance.Content" xml:space="preserve">
-    <value>Appearance</value>
-  </data>
-  <data name="Nav_ColorSchemes.Content" xml:space="preserve">
-    <value>Color schemes</value>
-  </data>
-  <data name="Nav_Interaction.Content" xml:space="preserve">
-    <value>Interaction</value>
-  </data>
-  <data name="Nav_Launch.Content" xml:space="preserve">
-    <value>Startup</value>
-  </data>
-  <data name="Nav_OpenJSON.Content" xml:space="preserve">
-    <value>Open JSON file</value>
-  </data>
-  <data name="Nav_ProfileDefaults.Content" xml:space="preserve">
-    <value>Base layer</value>
-  </data>
-  <data name="Nav_Rendering.Content" xml:space="preserve">
-    <value>Rendering</value>
-  </data>
-  <data name="Profile_AcrylicOpacity.Header" xml:space="preserve">
-    <value>Acrylic opacity</value>
-  </data>
-  <data name="Profile_AcrylicOpacity.HelpText" xml:space="preserve">
-    <value>Sets the transparency of the window.</value>
-  </data>
-  <data name="Profile_Advanced.Header" xml:space="preserve">
-    <value>Advanced</value>
-  </data>
-  <data name="Profile_AltGrAliasing.Header" xml:space="preserve">
-    <value>AltGr aliasing</value>
-  </data>
-  <data name="Profile_AltGrAliasing.HelpText" xml:space="preserve">
-    <value>By default Windows treats Ctrl+Alt as an alias for AltGr. When unchecked, this behavior will be disabled.</value>
-  </data>
-  <data name="Profile_AntialiasingMode.Header" xml:space="preserve">
-    <value>Text antialiasing (requires relaunch)</value>
-  </data>
-  <data name="Profile_AntialiasingMode.HelpText" xml:space="preserve">
-    <value>Controls how text is antialiased in the renderer.</value>
-  </data>
-  <data name="Profile_AntialiasingModeAliased.Content" xml:space="preserve">
-    <value>Aliased</value>
-  </data>
-  <data name="Profile_AntialiasingModeClearType.Content" xml:space="preserve">
-    <value>ClearType</value>
-  </data>
-  <data name="Profile_AntialiasingModeGrayscale.Content" xml:space="preserve">
-    <value>Grayscale</value>
-  </data>
-  <data name="Profile_Appearance.Header" xml:space="preserve">
-    <value>Appearance</value>
-  </data>
-  <data name="Profile_BackgroundImage.Header" xml:space="preserve">
-    <value>Background image path</value>
-  </data>
-  <data name="Profile_BackgroundImage.HelpText" xml:space="preserve">
-    <value>File location of the image used in the background of the window.</value>
-  </data>
-  <data name="Profile_BackgroundImageAlignment.Header" xml:space="preserve">
-    <value>Background image alignment</value>
-  </data>
-  <data name="Profile_BackgroundImageAlignment.HelpText" xml:space="preserve">
-    <value>Sets how the background image aligns to the boundaries of the window.</value>
-  </data>
-  <data name="Profile_BackgroundImageAlignmentBottom.[using:Windows.UI.Xaml.Controls]ToolTipService.ToolTip" xml:space="preserve">
-    <value>Bottom</value>
-    <comment>This is the formal name for a visual alignment.</comment>
-  </data>
-  <data name="Profile_BackgroundImageAlignmentBottomLeft.[using:Windows.UI.Xaml.Controls]ToolTipService.ToolTip" xml:space="preserve">
-    <value>Bottom left</value>
-    <comment>This is the formal name for a visual alignment.</comment>
-  </data>
-  <data name="Profile_BackgroundImageAlignmentBottomRight.[using:Windows.UI.Xaml.Controls]ToolTipService.ToolTip" xml:space="preserve">
-    <value>Bottom right</value>
-    <comment>This is the formal name for a visual alignment.</comment>
-  </data>
-  <data name="Profile_BackgroundImageAlignmentCenter.[using:Windows.UI.Xaml.Controls]ToolTipService.ToolTip" xml:space="preserve">
-    <value>Center</value>
-    <comment>This is the formal name for a visual alignment.</comment>
-  </data>
-  <data name="Profile_BackgroundImageAlignmentLeft.[using:Windows.UI.Xaml.Controls]ToolTipService.ToolTip" xml:space="preserve">
-    <value>Left</value>
-    <comment>This is the formal name for a visual alignment.</comment>
-  </data>
-  <data name="Profile_BackgroundImageAlignmentRight.[using:Windows.UI.Xaml.Controls]ToolTipService.ToolTip" xml:space="preserve">
-    <value>Right</value>
-    <comment>This is the formal name for a visual alignment.</comment>
-  </data>
-  <data name="Profile_BackgroundImageAlignmentTop.[using:Windows.UI.Xaml.Controls]ToolTipService.ToolTip" xml:space="preserve">
-    <value>Top</value>
-    <comment>This is the formal name for a visual alignment.</comment>
-  </data>
-  <data name="Profile_BackgroundImageAlignmentTopLeft.[using:Windows.UI.Xaml.Controls]ToolTipService.ToolTip" xml:space="preserve">
-    <value>Top left</value>
-    <comment>This is the formal name for a visual alignment.</comment>
-  </data>
-  <data name="Profile_BackgroundImageAlignmentTopRight.[using:Windows.UI.Xaml.Controls]ToolTipService.ToolTip" xml:space="preserve">
-    <value>Top right</value>
-    <comment>This is the formal name for a visual alignment.</comment>
-  </data>
-  <data name="Profile_BackgroundImageBrowse.Content" xml:space="preserve">
-    <value>Browse...</value>
-  </data>
-  <data name="Profile_BackgroundImageOpacity.Header" xml:space="preserve">
-    <value>Background image opacity</value>
-  </data>
-  <data name="Profile_BackgroundImageOpacity.HelpText" xml:space="preserve">
-    <value>Sets the transparency of the background image.</value>
-  </data>
-  <data name="Profile_BackgroundImageStretchMode.Header" xml:space="preserve">
-    <value>Background image stretch mode</value>
-  </data>
-  <data name="Profile_BackgroundImageStretchMode.HelpText" xml:space="preserve">
-    <value>Sets how the background image is resized to fill the window.</value>
-  </data>
-  <data name="Profile_BackgroundImageStretchModeFill.Content" xml:space="preserve">
-    <value>Fill</value>
-  </data>
-  <data name="Profile_BackgroundImageStretchModeNone.Content" xml:space="preserve">
-    <value>None</value>
-  </data>
-  <data name="Profile_BackgroundImageStretchModeUniform.Content" xml:space="preserve">
-    <value>Uniform</value>
-  </data>
-  <data name="Profile_BackgroundImageStretchModeUniformToFill.Content" xml:space="preserve">
-    <value>Uniform to fill</value>
-  </data>
-  <data name="Profile_CloseOnExit.Header" xml:space="preserve">
-    <value>Profile termination behavior</value>
-  </data>
-  <data name="Profile_CloseOnExitAlways.Content" xml:space="preserve">
-    <value>Close when process exits, fails, or crashes</value>
-  </data>
-  <data name="Profile_CloseOnExitGraceful.Content" xml:space="preserve">
-    <value>Close only when process exits successfully</value>
-  </data>
-  <data name="Profile_CloseOnExitNever.Content" xml:space="preserve">
-    <value>Never close automatically</value>
-  </data>
-  <data name="Profile_ColorScheme.Header" xml:space="preserve">
-    <value>Color scheme</value>
-  </data>
-  <data name="Profile_ColorScheme.HelpText" xml:space="preserve">
-    <value>Name of the color scheme to use.</value>
-  </data>
-  <data name="Profile_Commandline.Header" xml:space="preserve">
-    <value>Command line</value>
-  </data>
-  <data name="Profile_Commandline.HelpText" xml:space="preserve">
-    <value>Executable used in the profile.</value>
-  </data>
-  <data name="Profile_CommandlineBrowse.Content" xml:space="preserve">
-    <value>Browse...</value>
-  </data>
-  <data name="Profile_CursorHeight.Header" xml:space="preserve">
-    <value>Cursor height</value>
-  </data>
-  <data name="Profile_CursorHeight.HelpText" xml:space="preserve">
-    <value>Sets the percentage height of the cursor starting from the bottom. Only works with the vintage cursor shape.</value>
-  </data>
-  <data name="Profile_CursorShape.Header" xml:space="preserve">
-    <value>Cursor shape</value>
-  </data>
-  <data name="Profile_CursorShapeBar.Content" xml:space="preserve">
-    <value>Bar ( ┃ )</value>
-    <comment>{Locked="┃"}</comment>
-  </data>
-  <data name="Profile_CursorShapeEmptyBox.Content" xml:space="preserve">
-    <value>Empty box ( ▯ )</value>
-    <comment>{Locked="▯"}</comment>
-  </data>
-  <data name="Profile_CursorShapeFilledBox.Content" xml:space="preserve">
-    <value>Filled box ( █ )</value>
-    <comment>{Locked="█"}</comment>
-  </data>
-  <data name="Profile_CursorShapeUnderscore.Content" xml:space="preserve">
-    <value>Underscore ( ▁ )</value>
-    <comment>{Locked="▁"}</comment>
-  </data>
-  <data name="Profile_CursorShapeVintage.Content" xml:space="preserve">
-    <value>Vintage ( ▃ )</value>
-    <comment>{Locked="▃"}</comment>
-  </data>
-  <data name="Profile_CursorShapeDoubleUnderscore.Content" xml:space="preserve">
-    <value>Double underscore ( ‗ )</value>
-    <comment>{Locked="‗"}</comment>
-  </data>
-  <data name="Profile_FontFace.Header" xml:space="preserve">
-    <value>Font face</value>
-  </data>
-  <data name="Profile_FontFace.HelpText" xml:space="preserve">
-    <value>Name of the font face used in the profile.</value>
-  </data>
-  <data name="Profile_FontSize.Header" xml:space="preserve">
-    <value>Font size</value>
-  </data>
-  <data name="Profile_FontSize.HelpText" xml:space="preserve">
-    <value>Size of the font in points.</value>
-  </data>
-  <data name="Profile_FontWeight.Header" xml:space="preserve">
-    <value>Font weight</value>
-  </data>
-  <data name="Profile_FontWeight.HelpText" xml:space="preserve">
-    <value>Sets the weight (lightness or heaviness of the strokes) for the given font.</value>
-  </data>
-  <data name="Profile_General.Header" xml:space="preserve">
-    <value>General</value>
-  </data>
-  <data name="Profile_Hidden.Header" xml:space="preserve">
-    <value>Hide profile from dropdown</value>
-  </data>
-  <data name="Profile_Hidden.HelpText" xml:space="preserve">
-    <value>If checked, the profile will not appear in the list of profiles. This can be used to hide default profiles and dynamically generated profiles, while leaving them in your settings file.</value>
-  </data>
-  <data name="Profile_HistorySize.Header" xml:space="preserve">
-    <value>History size</value>
-  </data>
-  <data name="Profile_HistorySize.HelpText" xml:space="preserve">
-    <value>The number of lines above the ones displayed in the window you can scroll back to.</value>
-  </data>
-  <data name="Profile_Icon.Header" xml:space="preserve">
-    <value>Icon</value>
-  </data>
-  <data name="Profile_Icon.HelpText" xml:space="preserve">
-    <value>Emoji or image file location of the icon used in the profile.</value>
-  </data>
-  <data name="Profile_IconBrowse.Content" xml:space="preserve">
-    <value>Browse...</value>
-  </data>
-  <data name="Profile_Padding.Header" xml:space="preserve">
-    <value>Padding</value>
-  </data>
-  <data name="Profile_Padding.HelpText" xml:space="preserve">
-    <value>Sets the padding around the text within the window.</value>
-  </data>
-  <data name="Profile_RetroTerminalEffect.Header" xml:space="preserve">
-    <value>Retro terminal effects</value>
-  </data>
-  <data name="Profile_RetroTerminalEffect.HelpText" xml:space="preserve">
-    <value>When checked, enables retro terminal effects such as glowing text and scan lines.</value>
-  </data>
-  <data name="Profile_ScrollbarVisibility.Header" xml:space="preserve">
-    <value>Scrollbar visibility</value>
-  </data>
-  <data name="Profile_ScrollbarVisibilityHidden.Content" xml:space="preserve">
-    <value>Hidden</value>
-  </data>
-  <data name="Profile_ScrollbarVisibilityVisible.Content" xml:space="preserve">
-    <value>Visible</value>
-  </data>
-  <data name="Profile_SnapOnInput.Header" xml:space="preserve">
-    <value>Scroll to input when typing</value>
-  </data>
-  <data name="Profile_StartingDirectory.Header" xml:space="preserve">
-    <value>Starting directory</value>
-  </data>
-  <data name="Profile_StartingDirectory.HelpText" xml:space="preserve">
-    <value>The directory the profile starts in when it is loaded.</value>
-  </data>
-  <data name="Profile_StartingDirectoryBrowse.Content" xml:space="preserve">
-    <value>Browse...</value>
-  </data>
-  <data name="Profile_StartingDirectoryUseParentCheckbox.Content" xml:space="preserve">
-    <value>Use parent process directory</value>
-  </data>
-  <data name="Profile_StartingDirectoryUseParentCheckbox.[using:Windows.UI.Xaml.Controls]ToolTipService.ToolTip" xml:space="preserve">
-    <value>If checked, this profile will spawn in the directory from which Windows Terminal was launched.</value>
-  </data>
-  <data name="Profile_SuppressApplicationTitle.Header" xml:space="preserve">
-    <value>Suppress title changes</value>
-  </data>
-  <data name="Profile_SuppressApplicationTitle.HelpText" xml:space="preserve">
-    <value>Use the tab title to override the default title of the tab and suppress any title change messages from the application.</value>
-  </data>
-  <data name="Profile_TabTitle.Header" xml:space="preserve">
-    <value>Tab title</value>
-  </data>
-  <data name="Profile_TabTitle.HelpText" xml:space="preserve">
-    <value>Replaces the profile name as the title to pass to the shell on startup.</value>
-  </data>
-  <data name="Profile_UseAcrylic.Header" xml:space="preserve">
-    <value>Enable acrylic</value>
-  </data>
-  <data name="Profile_UseAcrylic.HelpText" xml:space="preserve">
-    <value>Applies a translucent texture to the background of the window.</value>
-  </data>
-  <data name="Profile_UseDesktopImage.Content" xml:space="preserve">
-    <value>Use desktop wallpaper</value>
-  </data>
-  <data name="Profile_UseDesktopImage.[using:Windows.UI.Xaml.Controls]ToolTipService.ToolTip" xml:space="preserve">
-    <value>When checked, use the desktop wallpaper image as the background image for the terminal.</value>
-  </data>
-  <data name="Settings_ResetSettingsButton.Content" xml:space="preserve">
-    <value>Discard changes</value>
-  </data>
-  <data name="Settings_ResetSettingsButton.[using:Windows.UI.Xaml.Controls]ToolTipService.ToolTip" xml:space="preserve">
-    <value>Discard all unsaved settings.</value>
-  </data>
-  <data name="Settings_SaveSettingsButton.Content" xml:space="preserve">
-    <value>Save</value>
-  </data>
-  <data name="Settings_UnsavedSettingsWarning.Text" xml:space="preserve">
-    <value>⚠ You have unsaved changes.</value>
-    <comment>{Locked="⚠"}</comment>
-  </data>
-  <data name="Nav_AddNewProfile.Content" xml:space="preserve">
-    <value>Add new</value>
-  </data>
-  <data name="Nav_Profiles.Content" xml:space="preserve">
-    <value>Profiles</value>
-  </data>
-  <data name="Globals_LaunchModeFocus.Content" xml:space="preserve">
-    <value>Focus</value>
-  </data>
-  <data name="Globals_LaunchModeMaximizedFocus.Content" xml:space="preserve">
-    <value>Maximized focus</value>
-  </data>
-  <data name="Profile_BellStyle.Header" xml:space="preserve">
-    <value>Bell notification style</value>
-  </data>
-  <data name="Profile_BellStyle.HelpText" xml:space="preserve">
-    <value>Controls what happens when the application emits a BEL character.</value>
-    <comment>"Audible" and "None" must match the values for Profile_BellStyleAudible.Content and Profile_BellStyleNone.Content respectively.</comment>
-  </data>
-  <data name="Profile_BellStyleAudible.Content" xml:space="preserve">
-    <value>Audible</value>
-  </data>
-  <data name="Profile_BellStyleNone.Content" xml:space="preserve">
-    <value>None</value>
-  </data>
-  <data name="Globals_DisableAnimations.Header" xml:space="preserve">
-    <value>Disable pane animations</value>
-  </data>
-  <data name="Profile_FontWeightBlack.Content" xml:space="preserve">
-    <value>Black</value>
-    <comment>This is the formal name for a font weight.</comment>
-  </data>
-  <data name="Profile_FontWeightBold.Content" xml:space="preserve">
-    <value>Bold</value>
-    <comment>This is the formal name for a font weight.</comment>
-  </data>
-  <data name="Profile_FontWeightCustom.Content" xml:space="preserve">
-    <value>Custom</value>
-  </data>
-  <data name="Profile_FontWeightExtra-black.Content" xml:space="preserve">
-    <value>Extra-Black</value>
-    <comment>This is the formal name for a font weight.</comment>
-  </data>
-  <data name="Profile_FontWeightExtra-bold.Content" xml:space="preserve">
-    <value>Extra-Bold</value>
-    <comment>This is the formal name for a font weight.</comment>
-  </data>
-  <data name="Profile_FontWeightExtra-light.Content" xml:space="preserve">
-    <value>Extra-Light</value>
-    <comment>This is the formal name for a font weight.</comment>
-  </data>
-  <data name="Profile_FontWeightLight.Content" xml:space="preserve">
-    <value>Light</value>
-    <comment>This is the formal name for a font weight.</comment>
-  </data>
-  <data name="Profile_FontWeightMedium.Content" xml:space="preserve">
-    <value>Medium</value>
-    <comment>This is the formal name for a font weight.</comment>
-  </data>
-  <data name="Profile_FontWeightNormal.Content" xml:space="preserve">
-    <value>Normal</value>
-    <comment>This is the formal name for a font weight.</comment>
-  </data>
-  <data name="Profile_FontWeightSemi-bold.Content" xml:space="preserve">
-    <value>Semi-Bold</value>
-    <comment>This is the formal name for a font weight.</comment>
-  </data>
-  <data name="Profile_FontWeightSemi-light.Content" xml:space="preserve">
-    <value>Semi-Light</value>
-    <comment>This is the formal name for a font weight.</comment>
-  </data>
-  <data name="Profile_FontWeightThin.Content" xml:space="preserve">
-    <value>Thin</value>
-    <comment>This is the formal name for a font weight.</comment>
-  </data>
-  <data name="Globals_LaunchSize.Text" xml:space="preserve">
-    <value>Launch size</value>
-  </data>
-  <data name="Profile_BellStyleAll.Content" xml:space="preserve">
-    <value>All</value>
-  </data>
-  <data name="Profile_BellStyleVisual.Content" xml:space="preserve">
-    <value>Visual (flash taskbar)</value>
-  </data>
-  <data name="ColorScheme_AddNewButton.Text" xml:space="preserve">
-    <value>Add new</value>
-  </data>
-  <data name="ColorScheme_DeleteButton.Text" xml:space="preserve">
-    <value>Delete color scheme</value>
-  </data>
-  <data name="ColorScheme_Name.Header" xml:space="preserve">
-    <value>Name</value>
-  </data>
-  <data name="ColorScheme_Name.[using:Windows.UI.Xaml.Controls]ToolTipService.ToolTip" xml:space="preserve">
-    <value>The name of the color scheme.</value>
-  </data>
-  <data name="Profile_DeleteButton.Text" xml:space="preserve">
-    <value>Delete profile</value>
-  </data>
-  <data name="Profile_Name.HelpText" xml:space="preserve">
-    <value>The name of the profile that appears in the dropdown.</value>
-  </data>
-  <data name="Profile_Name.Header" xml:space="preserve">
-    <value>Name</value>
-  </data>
-  <data name="Profile_AcrylicHeader.Text" xml:space="preserve">
-    <value>Acrylic</value>
-  </data>
-  <data name="Profile_BackgroundHeader.Text" xml:space="preserve">
-    <value>Background image</value>
-  </data>
-  <data name="Profile_CursorHeader.Text" xml:space="preserve">
-    <value>Cursor</value>
-  </data>
-  <data name="Profile_TextHeader.Text" xml:space="preserve">
-    <value>Text</value>
-  </data>
-  <data name="Profile_WindowHeader.Text" xml:space="preserve">
-    <value>Window</value>
-  </data>
-  <data name="Nav_OpenJSON.[using:Windows.UI.Xaml.Controls]ToolTipService.ToolTip" xml:space="preserve">
-    <value>Open your settings.json file. Alt+Click to open your defaults.json file.</value>
-    <comment>{Locked="settings.json"}, {Locked="defaults.json"}</comment>
-  </data>
-  <data name="Rename.[using:Windows.UI.Xaml.Controls]ToolTipService.ToolTip" xml:space="preserve">
-    <value>Rename</value>
-  </data>
-  <data name="Profile_DeleteButtonDisclaimerInBox" xml:space="preserve">
-    <value>This profile cannot be deleted because it is included by default.</value>
-  </data>
-  <data name="Profile_DeleteButtonDisclaimerDynamic" xml:space="preserve">
-    <value>This profile cannot be deleted because it is automatically generated.</value>
-  </data>
-  <data name="ColorScheme_DeleteButtonDisclaimerInBox" xml:space="preserve">
-    <value>This color scheme cannot be deleted or renamed because it is included by default.</value>
-  </data>
-  <data name="ColorScheme_DeleteConfirmationButton.Content" xml:space="preserve">
-    <value>Yes, delete color scheme</value>
-  </data>
-  <data name="ColorScheme_DeleteConfirmationMessage.Text" xml:space="preserve">
-    <value>Are you sure you want to delete this color scheme?</value>
-  </data>
-  <data name="RenameAccept.[using:Windows.UI.Xaml.Controls]ToolTipService.ToolTip" xml:space="preserve">
-    <value>Accept rename</value>
-  </data>
-  <data name="RenameCancel.[using:Windows.UI.Xaml.Controls]ToolTipService.ToolTip" xml:space="preserve">
-    <value>Cancel rename</value>
-  </data>
-  <data name="Profile_BaseLayerDisclaimer.Text" xml:space="preserve">
-    <value>Settings defined here will apply to all profiles unless they are overridden by a profile's settings.</value>
-  </data>
-  <data name="Profile_DeleteConfirmationButton.Content" xml:space="preserve">
-    <value>Yes, delete profile</value>
-  </data>
-  <data name="Profile_DeleteConfirmationMessage.Text" xml:space="preserve">
-    <value>Are you sure you want to delete this profile?</value>
-  </data>
-  <data name="Settings_SaveSettingsButton.[using:Windows.UI.Xaml.Controls]ToolTipService.ToolTip" xml:space="preserve">
-    <value>Save all unsaved settings.</value>
-  </data>
-  <data name="Globals_TabSwitcherMode.Header" xml:space="preserve">
-    <value>Tab switcher interface style</value>
-  </data>
-  <data name="Globals_TabSwitcherMode.HelpText" xml:space="preserve">
-    <value>Defines the terminal behavior when switching tabs with the keyboard.</value>
-  </data>
-  <data name="Globals_TabSwitcherModeMru.Content" xml:space="preserve">
-    <value>Separate window, in most recently used order</value>
-  </data>
-  <data name="Globals_TabSwitcherModeInOrder.Content" xml:space="preserve">
-    <value>Separate window, in tab strip order</value>
-  </data>
-  <data name="Globals_TabSwitcherModeDisabled.Content" xml:space="preserve">
-    <value>Traditional navigation, no separate window</value>
-  </data>
-  <data name="Globals_CopyFormat.Header" xml:space="preserve">
-    <value>Text format when copying</value>
-  </data>
-  <data name="Globals_CopyFormat.HelpText" xml:space="preserve">
-    <value>Defines the type of formatting in which selected text is copied to your clipboard.</value>
-  </data>
-  <data name="Globals_CopyFormatNone.Content" xml:space="preserve">
-    <value>Plain text only</value>
-  </data>
-  <data name="Globals_CopyFormatHtml.Content" xml:space="preserve">
-    <value>HTML</value>
-  </data>
-  <data name="Globals_CopyFormatRtf.Content" xml:space="preserve">
-    <value>RTF</value>
-  </data>
-  <data name="Globals_CopyFormatAll.Content" xml:space="preserve">
-    <value>Both HTML and RTF</value>
-  </data>
-  <data name="ColorScheme_RenameErrorTip.Subtitle" xml:space="preserve">
-    <value>Please choose a different name.</value>
-  </data>
-  <data name="ColorScheme_RenameErrorTip.Title" xml:space="preserve">
-    <value>This color scheme name is already in use.</value>
-  </data>
-  <data name="Globals_FocusFollowMouse.Header" xml:space="preserve">
-    <value>Automatically focus pane on mouse hover</value>
-  </data>
-  <data name="Globals_DisableAnimationsReversed.Header" xml:space="preserve">
-    <value>Pane animations</value>
-  </data>
-  <data name="SettingContainer_OverrideMessageBaseLayer" xml:space="preserve">
-    <value>Reset to base layer value.</value>
-    <comment>"base layer" should match Nav_ProfileDefaults.Content's text</comment>
-  </data>
-  <data name="ColorScheme_TerminalColorsHeader.Text" xml:space="preserve">
-    <value>Terminal colors</value>
-  </data>
-  <data name="ColorScheme_SystemColorsHeader.Text" xml:space="preserve">
-    <value>System colors</value>
-  </data>
-  <data name="SettingContainer_OverrideMessageFragmentExtension" xml:space="preserve">
-    <value>Reset to value from: {}</value>
-    <comment>{} is replaced by the name of another profile or generator.</comment>
-  </data>
-</root>+﻿<?xml version="1.0" encoding="utf-8"?>
+<root>
+  <!--
+    Microsoft ResX Schema
+
+    Version 2.0
+
+    The primary goals of this format is to allow a simple XML format
+    that is mostly human readable. The generation and parsing of the
+    various data types are done through the TypeConverter classes
+    associated with the data types.
+
+    Example:
+
+    ... ado.net/XML headers & schema ...
+    <resheader name="resmimetype">text/microsoft-resx</resheader>
+    <resheader name="version">2.0</resheader>
+    <resheader name="reader">System.Resources.ResXResourceReader, System.Windows.Forms, ...</resheader>
+    <resheader name="writer">System.Resources.ResXResourceWriter, System.Windows.Forms, ...</resheader>
+    <data name="Name1"><value>this is my long string</value><comment>this is a comment</comment></data>
+    <data name="Color1" type="System.Drawing.Color, System.Drawing">Blue</data>
+    <data name="Bitmap1" mimetype="application/x-microsoft.net.object.binary.base64">
+        <value>[base64 mime encoded serialized .NET Framework object]</value>
+    </data>
+    <data name="Icon1" type="System.Drawing.Icon, System.Drawing" mimetype="application/x-microsoft.net.object.bytearray.base64">
+        <value>[base64 mime encoded string representing a byte array form of the .NET Framework object]</value>
+        <comment>This is a comment</comment>
+    </data>
+
+    There are any number of "resheader" rows that contain simple
+    name/value pairs.
+
+    Each data row contains a name, and value. The row also contains a
+    type or mimetype. Type corresponds to a .NET class that support
+    text/value conversion through the TypeConverter architecture.
+    Classes that don't support this are serialized and stored with the
+    mimetype set.
+
+    The mimetype is used for serialized objects, and tells the
+    ResXResourceReader how to depersist the object. This is currently not
+    extensible. For a given mimetype the value must be set accordingly:
+
+    Note - application/x-microsoft.net.object.binary.base64 is the format
+    that the ResXResourceWriter will generate, however the reader can
+    read any of the formats listed below.
+
+    mimetype: application/x-microsoft.net.object.binary.base64
+    value   : The object must be serialized with
+            : System.Runtime.Serialization.Formatters.Binary.BinaryFormatter
+            : and then encoded with base64 encoding.
+
+    mimetype: application/x-microsoft.net.object.soap.base64
+    value   : The object must be serialized with
+            : System.Runtime.Serialization.Formatters.Soap.SoapFormatter
+            : and then encoded with base64 encoding.
+
+    mimetype: application/x-microsoft.net.object.bytearray.base64
+    value   : The object must be serialized into a byte array
+            : using a System.ComponentModel.TypeConverter
+            : and then encoded with base64 encoding.
+    -->
+  <xsd:schema id="root" xmlns="" xmlns:xsd="http://www.w3.org/2001/XMLSchema" xmlns:msdata="urn:schemas-microsoft-com:xml-msdata">
+    <xsd:import namespace="http://www.w3.org/XML/1998/namespace" />
+    <xsd:element name="root" msdata:IsDataSet="true">
+      <xsd:complexType>
+        <xsd:choice maxOccurs="unbounded">
+          <xsd:element name="metadata">
+            <xsd:complexType>
+              <xsd:sequence>
+                <xsd:element name="value" type="xsd:string" minOccurs="0" />
+              </xsd:sequence>
+              <xsd:attribute name="name" use="required" type="xsd:string" />
+              <xsd:attribute name="type" type="xsd:string" />
+              <xsd:attribute name="mimetype" type="xsd:string" />
+              <xsd:attribute ref="xml:space" />
+            </xsd:complexType>
+          </xsd:element>
+          <xsd:element name="assembly">
+            <xsd:complexType>
+              <xsd:attribute name="alias" type="xsd:string" />
+              <xsd:attribute name="name" type="xsd:string" />
+            </xsd:complexType>
+          </xsd:element>
+          <xsd:element name="data">
+            <xsd:complexType>
+              <xsd:sequence>
+                <xsd:element name="value" type="xsd:string" minOccurs="0" msdata:Ordinal="1" />
+                <xsd:element name="comment" type="xsd:string" minOccurs="0" msdata:Ordinal="2" />
+              </xsd:sequence>
+              <xsd:attribute name="name" type="xsd:string" use="required" msdata:Ordinal="1" />
+              <xsd:attribute name="type" type="xsd:string" msdata:Ordinal="3" />
+              <xsd:attribute name="mimetype" type="xsd:string" msdata:Ordinal="4" />
+              <xsd:attribute ref="xml:space" />
+            </xsd:complexType>
+          </xsd:element>
+          <xsd:element name="resheader">
+            <xsd:complexType>
+              <xsd:sequence>
+                <xsd:element name="value" type="xsd:string" minOccurs="0" msdata:Ordinal="1" />
+              </xsd:sequence>
+              <xsd:attribute name="name" type="xsd:string" use="required" />
+            </xsd:complexType>
+          </xsd:element>
+        </xsd:choice>
+      </xsd:complexType>
+    </xsd:element>
+  </xsd:schema>
+  <resheader name="resmimetype">
+    <value>text/microsoft-resx</value>
+  </resheader>
+  <resheader name="version">
+    <value>2.0</value>
+  </resheader>
+  <resheader name="reader">
+    <value>System.Resources.ResXResourceReader, System.Windows.Forms, Version=4.0.0.0, Culture=neutral, PublicKeyToken=b77a5c561934e089</value>
+  </resheader>
+  <resheader name="writer">
+    <value>System.Resources.ResXResourceWriter, System.Windows.Forms, Version=4.0.0.0, Culture=neutral, PublicKeyToken=b77a5c561934e089</value>
+  </resheader>
+  <data name="ColorScheme_Background.Text" xml:space="preserve">
+    <value>Background</value>
+  </data>
+  <data name="ColorScheme_Black.Header" xml:space="preserve">
+    <value>Black</value>
+  </data>
+  <data name="ColorScheme_Blue.Header" xml:space="preserve">
+    <value>Blue</value>
+  </data>
+  <data name="ColorScheme_BrightBlack.Header" xml:space="preserve">
+    <value>Bright black</value>
+  </data>
+  <data name="ColorScheme_BrightBlue.Header" xml:space="preserve">
+    <value>Bright blue</value>
+  </data>
+  <data name="ColorScheme_BrightCyan.Header" xml:space="preserve">
+    <value>Bright cyan</value>
+  </data>
+  <data name="ColorScheme_BrightGreen.Header" xml:space="preserve">
+    <value>Bright green</value>
+  </data>
+  <data name="ColorScheme_BrightPurple.Header" xml:space="preserve">
+    <value>Bright purple</value>
+  </data>
+  <data name="ColorScheme_BrightRed.Header" xml:space="preserve">
+    <value>Bright red</value>
+  </data>
+  <data name="ColorScheme_BrightWhite.Header" xml:space="preserve">
+    <value>Bright white</value>
+  </data>
+  <data name="ColorScheme_BrightYellow.Header" xml:space="preserve">
+    <value>Bright yellow</value>
+  </data>
+  <data name="ColorScheme_CursorColor.Text" xml:space="preserve">
+    <value>Cursor color</value>
+  </data>
+  <data name="ColorScheme_Cyan.Header" xml:space="preserve">
+    <value>Cyan</value>
+  </data>
+  <data name="ColorScheme_Foreground.Text" xml:space="preserve">
+    <value>Foreground</value>
+  </data>
+  <data name="ColorScheme_Green.Header" xml:space="preserve">
+    <value>Green</value>
+  </data>
+  <data name="ColorScheme_Purple.Header" xml:space="preserve">
+    <value>Purple</value>
+  </data>
+  <data name="ColorScheme_SelectionBackground.Text" xml:space="preserve">
+    <value>Selection background</value>
+  </data>
+  <data name="ColorScheme_Red.Header" xml:space="preserve">
+    <value>Red</value>
+  </data>
+  <data name="ColorScheme_White.Header" xml:space="preserve">
+    <value>White</value>
+  </data>
+  <data name="ColorScheme_Yellow.Header" xml:space="preserve">
+    <value>Yellow</value>
+  </data>
+  <data name="Globals_AlwaysShowTabs.Header" xml:space="preserve">
+    <value>Always show tabs</value>
+  </data>
+  <data name="Globals_AlwaysShowTabs.HelpText" xml:space="preserve">
+    <value>When unchecked, the tab bar will appear when a new tab is created.</value>
+  </data>
+  <data name="Globals_CopyFormatting.Content" xml:space="preserve">
+    <value>Copy formatting</value>
+  </data>
+  <data name="Globals_CopyFormatting.HelpText" xml:space="preserve">
+    <value>When checked, the color and font formatting of selected text is also copied to your clipboard. When unchecked, only plain text is copied to your clipboard.</value>
+  </data>
+  <data name="Globals_CopyOnSelect.Header" xml:space="preserve">
+    <value>Automatically copy selection to clipboard</value>
+  </data>
+  <data name="Globals_DefaultProfile.Header" xml:space="preserve">
+    <value>Default profile</value>
+  </data>
+  <data name="Globals_DefaultProfile.HelpText" xml:space="preserve">
+    <value>Profile that opens when clicking the '+' icon or by typing the new tab key binding.</value>
+  </data>
+  <data name="Globals_ForceFullRepaint.Header" xml:space="preserve">
+    <value>Redraw entire screen when display updates</value>
+  </data>
+  <data name="Globals_ForceFullRepaint.HelpText" xml:space="preserve">
+    <value>When unchecked, the terminal will render only the updates to the screen between frames.</value>
+  </data>
+  <data name="Globals_InitialCols.Header" xml:space="preserve">
+    <value>Columns</value>
+  </data>
+  <data name="Globals_InitialCols.HelpText" xml:space="preserve">
+    <value>The number of columns displayed in the window upon first load. Measured in characters.</value>
+  </data>
+  <data name="Globals_InitialRows.Header" xml:space="preserve">
+    <value>Rows</value>
+  </data>
+  <data name="Globals_InitialRows.HelpText" xml:space="preserve">
+    <value>The number of rows displayed in the window upon first load. Measured in characters.</value>
+  </data>
+  <data name="Globals_LaunchMode.Header" xml:space="preserve">
+    <value>Launch mode</value>
+  </data>
+  <data name="Globals_LaunchMode.HelpText" xml:space="preserve">
+    <value>How the terminal will appear on launch. Focus will hide the tabs and title bar.</value>
+    <comment>'Focus' must match &lt;Globals_LaunchModeFocus.Content&gt;.</comment>
+  </data>
+  <data name="Globals_LaunchModeDefault.Content" xml:space="preserve">
+    <value>Default</value>
+  </data>
+  <data name="Globals_LaunchModeFullscreen.Content" xml:space="preserve">
+    <value>Full screen</value>
+  </data>
+  <data name="Globals_LaunchModeMaximized.Content" xml:space="preserve">
+    <value>Maximized</value>
+  </data>
+  <data name="Globals_WindowingBehavior.Header" xml:space="preserve">
+    <value>New instance behavior</value>
+  </data>
+  <data name="Globals_WindowingBehavior.HelpText" xml:space="preserve">
+    <value>Controls how new terminal instances attach to existing windows.</value>
+  </data>
+  <data name="Globals_WindowingBehaviorUseNew.Content" xml:space="preserve">
+    <value>Create a new window</value>
+  </data>
+  <data name="Globals_WindowingBehaviorUseAnyExisting.Content" xml:space="preserve">
+    <value>Attach to the most recently used window</value>
+  </data>
+  <data name="Globals_WindowingBehaviorUseExisting.Content" xml:space="preserve">
+    <value>Attach to the most recently used window on this desktop</value>
+  </data>
+  <data name="Globals_RenderingDisclaimer.Text" xml:space="preserve">
+    <value>These settings may be useful for troubleshooting an issue, however they will impact your performance.</value>
+  </data>
+  <data name="Globals_ShowTitlebar.Header" xml:space="preserve">
+    <value>Hide the title bar (requires relaunch)</value>
+  </data>
+  <data name="Globals_ShowTitlebar.HelpText" xml:space="preserve">
+    <value>When unchecked, the title bar will appear above the tabs.</value>
+  </data>
+  <data name="Globals_ShowTitleInTitlebar.Header" xml:space="preserve">
+    <value>Use active terminal title as application title</value>
+  </data>
+  <data name="Globals_ShowTitleInTitlebar.HelpText" xml:space="preserve">
+    <value>When unchecked, the title bar will be 'Windows Terminal'.</value>
+  </data>
+  <data name="Globals_SnapToGridOnResize.Header" xml:space="preserve">
+    <value>Snap window resizing to character grid</value>
+  </data>
+  <data name="Globals_SnapToGridOnResize.HelpText" xml:space="preserve">
+    <value>When unchecked, the window will resize smoothly.</value>
+  </data>
+  <data name="Globals_SoftwareRendering.Header" xml:space="preserve">
+    <value>Use software rendering</value>
+  </data>
+  <data name="Globals_SoftwareRendering.HelpText" xml:space="preserve">
+    <value>When checked, the terminal will use the software renderer (a.k.a. WARP) instead of the hardware one.</value>
+  </data>
+  <data name="Globals_StartOnUserLogin.Header" xml:space="preserve">
+    <value>Launch on machine startup</value>
+  </data>
+  <data name="Globals_StartOnUserLogin.HelpText" xml:space="preserve">
+    <value>When checked, this enables the launch of Windows Terminal at machine startup.</value>
+  </data>
+  <data name="Globals_AlwaysOnTop.Header" xml:space="preserve">
+    <value>Always on top</value>
+  </data>
+  <data name="Globals_AlwaysOnTop.HelpText" xml:space="preserve">
+    <value>Windows Terminal will always be the topmost window on the desktop.</value>
+  </data>
+  <data name="Globals_TabWidthMode.Header" xml:space="preserve">
+    <value>Tab width mode</value>
+  </data>
+  <data name="Globals_TabWidthMode.HelpText" xml:space="preserve">
+    <value>Compact will shrink unfocused tabs to the size of the icon.</value>
+    <comment>'Compact' must match the value for &lt;Globals_TabWidthModeCompact.Content&gt;.</comment>
+  </data>
+  <data name="Globals_TabWidthModeCompact.Content" xml:space="preserve">
+    <value>Compact</value>
+  </data>
+  <data name="Globals_TabWidthModeEqual.Content" xml:space="preserve">
+    <value>Equal</value>
+  </data>
+  <data name="Globals_TabWidthModeTitleLength.Content" xml:space="preserve">
+    <value>Title length</value>
+  </data>
+  <data name="Globals_Theme.Header" xml:space="preserve">
+    <value>Theme</value>
+  </data>
+  <data name="Globals_Theme.HelpText" xml:space="preserve">
+    <value>Sets the theme of the application.</value>
+  </data>
+  <data name="Globals_ThemeDark.Content" xml:space="preserve">
+    <value>Dark</value>
+  </data>
+  <data name="Globals_ThemeSystem.Content" xml:space="preserve">
+    <value>Use Windows theme</value>
+  </data>
+  <data name="Globals_ThemeLight.Content" xml:space="preserve">
+    <value>Light</value>
+  </data>
+  <data name="Globals_WordDelimiters.Header" xml:space="preserve">
+    <value>Word delimiters</value>
+  </data>
+  <data name="Globals_WordDelimiters.HelpText" xml:space="preserve">
+    <value>Symbols used to define boundaries between words.</value>
+  </data>
+  <data name="Nav_Appearance.Content" xml:space="preserve">
+    <value>Appearance</value>
+  </data>
+  <data name="Nav_ColorSchemes.Content" xml:space="preserve">
+    <value>Color schemes</value>
+  </data>
+  <data name="Nav_Interaction.Content" xml:space="preserve">
+    <value>Interaction</value>
+  </data>
+  <data name="Nav_Launch.Content" xml:space="preserve">
+    <value>Startup</value>
+  </data>
+  <data name="Nav_OpenJSON.Content" xml:space="preserve">
+    <value>Open JSON file</value>
+  </data>
+  <data name="Nav_ProfileDefaults.Content" xml:space="preserve">
+    <value>Base layer</value>
+  </data>
+  <data name="Nav_Rendering.Content" xml:space="preserve">
+    <value>Rendering</value>
+  </data>
+  <data name="Profile_AcrylicOpacity.Header" xml:space="preserve">
+    <value>Acrylic opacity</value>
+  </data>
+  <data name="Profile_AcrylicOpacity.HelpText" xml:space="preserve">
+    <value>Sets the transparency of the window.</value>
+  </data>
+  <data name="Profile_Advanced.Header" xml:space="preserve">
+    <value>Advanced</value>
+  </data>
+  <data name="Profile_AltGrAliasing.Header" xml:space="preserve">
+    <value>AltGr aliasing</value>
+  </data>
+  <data name="Profile_AltGrAliasing.HelpText" xml:space="preserve">
+    <value>By default Windows treats Ctrl+Alt as an alias for AltGr. When unchecked, this behavior will be disabled.</value>
+  </data>
+  <data name="Profile_AntialiasingMode.Header" xml:space="preserve">
+    <value>Text antialiasing (requires relaunch)</value>
+  </data>
+  <data name="Profile_AntialiasingMode.HelpText" xml:space="preserve">
+    <value>Controls how text is antialiased in the renderer.</value>
+  </data>
+  <data name="Profile_AntialiasingModeAliased.Content" xml:space="preserve">
+    <value>Aliased</value>
+  </data>
+  <data name="Profile_AntialiasingModeClearType.Content" xml:space="preserve">
+    <value>ClearType</value>
+  </data>
+  <data name="Profile_AntialiasingModeGrayscale.Content" xml:space="preserve">
+    <value>Grayscale</value>
+  </data>
+  <data name="Profile_Appearance.Header" xml:space="preserve">
+    <value>Appearance</value>
+  </data>
+  <data name="Profile_BackgroundImage.Header" xml:space="preserve">
+    <value>Background image path</value>
+  </data>
+  <data name="Profile_BackgroundImage.HelpText" xml:space="preserve">
+    <value>File location of the image used in the background of the window.</value>
+  </data>
+  <data name="Profile_BackgroundImageAlignment.Header" xml:space="preserve">
+    <value>Background image alignment</value>
+  </data>
+  <data name="Profile_BackgroundImageAlignment.HelpText" xml:space="preserve">
+    <value>Sets how the background image aligns to the boundaries of the window.</value>
+  </data>
+  <data name="Profile_BackgroundImageAlignmentBottom.[using:Windows.UI.Xaml.Controls]ToolTipService.ToolTip" xml:space="preserve">
+    <value>Bottom</value>
+    <comment>This is the formal name for a visual alignment.</comment>
+  </data>
+  <data name="Profile_BackgroundImageAlignmentBottomLeft.[using:Windows.UI.Xaml.Controls]ToolTipService.ToolTip" xml:space="preserve">
+    <value>Bottom left</value>
+    <comment>This is the formal name for a visual alignment.</comment>
+  </data>
+  <data name="Profile_BackgroundImageAlignmentBottomRight.[using:Windows.UI.Xaml.Controls]ToolTipService.ToolTip" xml:space="preserve">
+    <value>Bottom right</value>
+    <comment>This is the formal name for a visual alignment.</comment>
+  </data>
+  <data name="Profile_BackgroundImageAlignmentCenter.[using:Windows.UI.Xaml.Controls]ToolTipService.ToolTip" xml:space="preserve">
+    <value>Center</value>
+    <comment>This is the formal name for a visual alignment.</comment>
+  </data>
+  <data name="Profile_BackgroundImageAlignmentLeft.[using:Windows.UI.Xaml.Controls]ToolTipService.ToolTip" xml:space="preserve">
+    <value>Left</value>
+    <comment>This is the formal name for a visual alignment.</comment>
+  </data>
+  <data name="Profile_BackgroundImageAlignmentRight.[using:Windows.UI.Xaml.Controls]ToolTipService.ToolTip" xml:space="preserve">
+    <value>Right</value>
+    <comment>This is the formal name for a visual alignment.</comment>
+  </data>
+  <data name="Profile_BackgroundImageAlignmentTop.[using:Windows.UI.Xaml.Controls]ToolTipService.ToolTip" xml:space="preserve">
+    <value>Top</value>
+    <comment>This is the formal name for a visual alignment.</comment>
+  </data>
+  <data name="Profile_BackgroundImageAlignmentTopLeft.[using:Windows.UI.Xaml.Controls]ToolTipService.ToolTip" xml:space="preserve">
+    <value>Top left</value>
+    <comment>This is the formal name for a visual alignment.</comment>
+  </data>
+  <data name="Profile_BackgroundImageAlignmentTopRight.[using:Windows.UI.Xaml.Controls]ToolTipService.ToolTip" xml:space="preserve">
+    <value>Top right</value>
+    <comment>This is the formal name for a visual alignment.</comment>
+  </data>
+  <data name="Profile_BackgroundImageBrowse.Content" xml:space="preserve">
+    <value>Browse...</value>
+  </data>
+  <data name="Profile_BackgroundImageOpacity.Header" xml:space="preserve">
+    <value>Background image opacity</value>
+  </data>
+  <data name="Profile_BackgroundImageOpacity.HelpText" xml:space="preserve">
+    <value>Sets the transparency of the background image.</value>
+  </data>
+  <data name="Profile_BackgroundImageStretchMode.Header" xml:space="preserve">
+    <value>Background image stretch mode</value>
+  </data>
+  <data name="Profile_BackgroundImageStretchMode.HelpText" xml:space="preserve">
+    <value>Sets how the background image is resized to fill the window.</value>
+  </data>
+  <data name="Profile_BackgroundImageStretchModeFill.Content" xml:space="preserve">
+    <value>Fill</value>
+  </data>
+  <data name="Profile_BackgroundImageStretchModeNone.Content" xml:space="preserve">
+    <value>None</value>
+  </data>
+  <data name="Profile_BackgroundImageStretchModeUniform.Content" xml:space="preserve">
+    <value>Uniform</value>
+  </data>
+  <data name="Profile_BackgroundImageStretchModeUniformToFill.Content" xml:space="preserve">
+    <value>Uniform to fill</value>
+  </data>
+  <data name="Profile_CloseOnExit.Header" xml:space="preserve">
+    <value>Profile termination behavior</value>
+  </data>
+  <data name="Profile_CloseOnExitAlways.Content" xml:space="preserve">
+    <value>Close when process exits, fails, or crashes</value>
+  </data>
+  <data name="Profile_CloseOnExitGraceful.Content" xml:space="preserve">
+    <value>Close only when process exits successfully</value>
+  </data>
+  <data name="Profile_CloseOnExitNever.Content" xml:space="preserve">
+    <value>Never close automatically</value>
+  </data>
+  <data name="Profile_ColorScheme.Header" xml:space="preserve">
+    <value>Color scheme</value>
+  </data>
+  <data name="Profile_ColorScheme.HelpText" xml:space="preserve">
+    <value>Name of the color scheme to use.</value>
+  </data>
+  <data name="Profile_Commandline.Header" xml:space="preserve">
+    <value>Command line</value>
+  </data>
+  <data name="Profile_Commandline.HelpText" xml:space="preserve">
+    <value>Executable used in the profile.</value>
+  </data>
+  <data name="Profile_CommandlineBrowse.Content" xml:space="preserve">
+    <value>Browse...</value>
+  </data>
+  <data name="Profile_CursorHeight.Header" xml:space="preserve">
+    <value>Cursor height</value>
+  </data>
+  <data name="Profile_CursorHeight.HelpText" xml:space="preserve">
+    <value>Sets the percentage height of the cursor starting from the bottom. Only works with the vintage cursor shape.</value>
+  </data>
+  <data name="Profile_CursorShape.Header" xml:space="preserve">
+    <value>Cursor shape</value>
+  </data>
+  <data name="Profile_CursorShapeBar.Content" xml:space="preserve">
+    <value>Bar ( ┃ )</value>
+    <comment>{Locked="┃"}</comment>
+  </data>
+  <data name="Profile_CursorShapeEmptyBox.Content" xml:space="preserve">
+    <value>Empty box ( ▯ )</value>
+    <comment>{Locked="▯"}</comment>
+  </data>
+  <data name="Profile_CursorShapeFilledBox.Content" xml:space="preserve">
+    <value>Filled box ( █ )</value>
+    <comment>{Locked="█"}</comment>
+  </data>
+  <data name="Profile_CursorShapeUnderscore.Content" xml:space="preserve">
+    <value>Underscore ( ▁ )</value>
+    <comment>{Locked="▁"}</comment>
+  </data>
+  <data name="Profile_CursorShapeVintage.Content" xml:space="preserve">
+    <value>Vintage ( ▃ )</value>
+    <comment>{Locked="▃"}</comment>
+  </data>
+  <data name="Profile_CursorShapeDoubleUnderscore.Content" xml:space="preserve">
+    <value>Double underscore ( ‗ )</value>
+    <comment>{Locked="‗"}</comment>
+  </data>
+  <data name="Profile_FontFace.Header" xml:space="preserve">
+    <value>Font face</value>
+  </data>
+  <data name="Profile_FontFace.HelpText" xml:space="preserve">
+    <value>Name of the font face used in the profile.</value>
+  </data>
+  <data name="Profile_FontSize.Header" xml:space="preserve">
+    <value>Font size</value>
+  </data>
+  <data name="Profile_FontSize.HelpText" xml:space="preserve">
+    <value>Size of the font in points.</value>
+  </data>
+  <data name="Profile_FontWeight.Header" xml:space="preserve">
+    <value>Font weight</value>
+  </data>
+  <data name="Profile_FontWeight.HelpText" xml:space="preserve">
+    <value>Sets the weight (lightness or heaviness of the strokes) for the given font.</value>
+  </data>
+  <data name="Profile_General.Header" xml:space="preserve">
+    <value>General</value>
+  </data>
+  <data name="Profile_Hidden.Header" xml:space="preserve">
+    <value>Hide profile from dropdown</value>
+  </data>
+  <data name="Profile_Hidden.HelpText" xml:space="preserve">
+    <value>If checked, the profile will not appear in the list of profiles. This can be used to hide default profiles and dynamically generated profiles, while leaving them in your settings file.</value>
+  </data>
+  <data name="Profile_HistorySize.Header" xml:space="preserve">
+    <value>History size</value>
+  </data>
+  <data name="Profile_HistorySize.HelpText" xml:space="preserve">
+    <value>The number of lines above the ones displayed in the window you can scroll back to.</value>
+  </data>
+  <data name="Profile_Icon.Header" xml:space="preserve">
+    <value>Icon</value>
+  </data>
+  <data name="Profile_Icon.HelpText" xml:space="preserve">
+    <value>Emoji or image file location of the icon used in the profile.</value>
+  </data>
+  <data name="Profile_IconBrowse.Content" xml:space="preserve">
+    <value>Browse...</value>
+  </data>
+  <data name="Profile_Padding.Header" xml:space="preserve">
+    <value>Padding</value>
+  </data>
+  <data name="Profile_Padding.HelpText" xml:space="preserve">
+    <value>Sets the padding around the text within the window.</value>
+  </data>
+  <data name="Profile_RetroTerminalEffect.Header" xml:space="preserve">
+    <value>Retro terminal effects</value>
+  </data>
+  <data name="Profile_RetroTerminalEffect.HelpText" xml:space="preserve">
+    <value>When checked, enables retro terminal effects such as glowing text and scan lines.</value>
+  </data>
+  <data name="Profile_ScrollbarVisibility.Header" xml:space="preserve">
+    <value>Scrollbar visibility</value>
+  </data>
+  <data name="Profile_ScrollbarVisibilityHidden.Content" xml:space="preserve">
+    <value>Hidden</value>
+  </data>
+  <data name="Profile_ScrollbarVisibilityVisible.Content" xml:space="preserve">
+    <value>Visible</value>
+  </data>
+  <data name="Profile_SnapOnInput.Header" xml:space="preserve">
+    <value>Scroll to input when typing</value>
+  </data>
+  <data name="Profile_StartingDirectory.Header" xml:space="preserve">
+    <value>Starting directory</value>
+  </data>
+  <data name="Profile_StartingDirectory.HelpText" xml:space="preserve">
+    <value>The directory the profile starts in when it is loaded.</value>
+  </data>
+  <data name="Profile_StartingDirectoryBrowse.Content" xml:space="preserve">
+    <value>Browse...</value>
+  </data>
+  <data name="Profile_StartingDirectoryUseParentCheckbox.Content" xml:space="preserve">
+    <value>Use parent process directory</value>
+  </data>
+  <data name="Profile_StartingDirectoryUseParentCheckbox.[using:Windows.UI.Xaml.Controls]ToolTipService.ToolTip" xml:space="preserve">
+    <value>If checked, this profile will spawn in the directory from which Windows Terminal was launched.</value>
+  </data>
+  <data name="Profile_SuppressApplicationTitle.Header" xml:space="preserve">
+    <value>Suppress title changes</value>
+  </data>
+  <data name="Profile_SuppressApplicationTitle.HelpText" xml:space="preserve">
+    <value>Use the tab title to override the default title of the tab and suppress any title change messages from the application.</value>
+  </data>
+  <data name="Profile_TabTitle.Header" xml:space="preserve">
+    <value>Tab title</value>
+  </data>
+  <data name="Profile_TabTitle.HelpText" xml:space="preserve">
+    <value>Replaces the profile name as the title to pass to the shell on startup.</value>
+  </data>
+  <data name="Profile_UseAcrylic.Header" xml:space="preserve">
+    <value>Enable acrylic</value>
+  </data>
+  <data name="Profile_UseAcrylic.HelpText" xml:space="preserve">
+    <value>Applies a translucent texture to the background of the window.</value>
+  </data>
+  <data name="Profile_UseDesktopImage.Content" xml:space="preserve">
+    <value>Use desktop wallpaper</value>
+  </data>
+  <data name="Profile_UseDesktopImage.[using:Windows.UI.Xaml.Controls]ToolTipService.ToolTip" xml:space="preserve">
+    <value>When checked, use the desktop wallpaper image as the background image for the terminal.</value>
+  </data>
+  <data name="Settings_ResetSettingsButton.Content" xml:space="preserve">
+    <value>Discard changes</value>
+  </data>
+  <data name="Settings_ResetSettingsButton.[using:Windows.UI.Xaml.Controls]ToolTipService.ToolTip" xml:space="preserve">
+    <value>Discard all unsaved settings.</value>
+  </data>
+  <data name="Settings_SaveSettingsButton.Content" xml:space="preserve">
+    <value>Save</value>
+  </data>
+  <data name="Settings_UnsavedSettingsWarning.Text" xml:space="preserve">
+    <value>⚠ You have unsaved changes.</value>
+    <comment>{Locked="⚠"}</comment>
+  </data>
+  <data name="Nav_AddNewProfile.Content" xml:space="preserve">
+    <value>Add new</value>
+  </data>
+  <data name="Nav_Profiles.Content" xml:space="preserve">
+    <value>Profiles</value>
+  </data>
+  <data name="Globals_LaunchModeFocus.Content" xml:space="preserve">
+    <value>Focus</value>
+  </data>
+  <data name="Globals_LaunchModeMaximizedFocus.Content" xml:space="preserve">
+    <value>Maximized focus</value>
+  </data>
+  <data name="Profile_BellStyle.Header" xml:space="preserve">
+    <value>Bell notification style</value>
+  </data>
+  <data name="Profile_BellStyle.HelpText" xml:space="preserve">
+    <value>Controls what happens when the application emits a BEL character.</value>
+    <comment>"Audible" and "None" must match the values for Profile_BellStyleAudible.Content and Profile_BellStyleNone.Content respectively.</comment>
+  </data>
+  <data name="Profile_BellStyleAudible.Content" xml:space="preserve">
+    <value>Audible</value>
+  </data>
+  <data name="Profile_BellStyleNone.Content" xml:space="preserve">
+    <value>None</value>
+  </data>
+  <data name="Globals_DisableAnimations.Header" xml:space="preserve">
+    <value>Disable pane animations</value>
+  </data>
+  <data name="Profile_FontWeightBlack.Content" xml:space="preserve">
+    <value>Black</value>
+    <comment>This is the formal name for a font weight.</comment>
+  </data>
+  <data name="Profile_FontWeightBold.Content" xml:space="preserve">
+    <value>Bold</value>
+    <comment>This is the formal name for a font weight.</comment>
+  </data>
+  <data name="Profile_FontWeightCustom.Content" xml:space="preserve">
+    <value>Custom</value>
+  </data>
+  <data name="Profile_FontWeightExtra-black.Content" xml:space="preserve">
+    <value>Extra-Black</value>
+    <comment>This is the formal name for a font weight.</comment>
+  </data>
+  <data name="Profile_FontWeightExtra-bold.Content" xml:space="preserve">
+    <value>Extra-Bold</value>
+    <comment>This is the formal name for a font weight.</comment>
+  </data>
+  <data name="Profile_FontWeightExtra-light.Content" xml:space="preserve">
+    <value>Extra-Light</value>
+    <comment>This is the formal name for a font weight.</comment>
+  </data>
+  <data name="Profile_FontWeightLight.Content" xml:space="preserve">
+    <value>Light</value>
+    <comment>This is the formal name for a font weight.</comment>
+  </data>
+  <data name="Profile_FontWeightMedium.Content" xml:space="preserve">
+    <value>Medium</value>
+    <comment>This is the formal name for a font weight.</comment>
+  </data>
+  <data name="Profile_FontWeightNormal.Content" xml:space="preserve">
+    <value>Normal</value>
+    <comment>This is the formal name for a font weight.</comment>
+  </data>
+  <data name="Profile_FontWeightSemi-bold.Content" xml:space="preserve">
+    <value>Semi-Bold</value>
+    <comment>This is the formal name for a font weight.</comment>
+  </data>
+  <data name="Profile_FontWeightSemi-light.Content" xml:space="preserve">
+    <value>Semi-Light</value>
+    <comment>This is the formal name for a font weight.</comment>
+  </data>
+  <data name="Profile_FontWeightThin.Content" xml:space="preserve">
+    <value>Thin</value>
+    <comment>This is the formal name for a font weight.</comment>
+  </data>
+  <data name="Globals_LaunchSize.Text" xml:space="preserve">
+    <value>Launch size</value>
+  </data>
+  <data name="Profile_BellStyleAll.Content" xml:space="preserve">
+    <value>All</value>
+  </data>
+  <data name="Profile_BellStyleVisual.Content" xml:space="preserve">
+    <value>Visual (flash taskbar)</value>
+  </data>
+  <data name="ColorScheme_AddNewButton.Text" xml:space="preserve">
+    <value>Add new</value>
+  </data>
+  <data name="ColorScheme_DeleteButton.Text" xml:space="preserve">
+    <value>Delete color scheme</value>
+  </data>
+  <data name="ColorScheme_Name.Header" xml:space="preserve">
+    <value>Name</value>
+  </data>
+  <data name="ColorScheme_Name.[using:Windows.UI.Xaml.Controls]ToolTipService.ToolTip" xml:space="preserve">
+    <value>The name of the color scheme.</value>
+  </data>
+  <data name="Profile_DeleteButton.Text" xml:space="preserve">
+    <value>Delete profile</value>
+  </data>
+  <data name="Profile_Name.HelpText" xml:space="preserve">
+    <value>The name of the profile that appears in the dropdown.</value>
+  </data>
+  <data name="Profile_Name.Header" xml:space="preserve">
+    <value>Name</value>
+  </data>
+  <data name="Profile_AcrylicHeader.Text" xml:space="preserve">
+    <value>Acrylic</value>
+  </data>
+  <data name="Profile_BackgroundHeader.Text" xml:space="preserve">
+    <value>Background image</value>
+  </data>
+  <data name="Profile_CursorHeader.Text" xml:space="preserve">
+    <value>Cursor</value>
+  </data>
+  <data name="Profile_TextHeader.Text" xml:space="preserve">
+    <value>Text</value>
+  </data>
+  <data name="Profile_WindowHeader.Text" xml:space="preserve">
+    <value>Window</value>
+  </data>
+  <data name="Nav_OpenJSON.[using:Windows.UI.Xaml.Controls]ToolTipService.ToolTip" xml:space="preserve">
+    <value>Open your settings.json file. Alt+Click to open your defaults.json file.</value>
+    <comment>{Locked="settings.json"}, {Locked="defaults.json"}</comment>
+  </data>
+  <data name="Rename.[using:Windows.UI.Xaml.Controls]ToolTipService.ToolTip" xml:space="preserve">
+    <value>Rename</value>
+  </data>
+  <data name="Profile_DeleteButtonDisclaimerInBox" xml:space="preserve">
+    <value>This profile cannot be deleted because it is included by default.</value>
+  </data>
+  <data name="Profile_DeleteButtonDisclaimerDynamic" xml:space="preserve">
+    <value>This profile cannot be deleted because it is automatically generated.</value>
+  </data>
+  <data name="ColorScheme_DeleteButtonDisclaimerInBox" xml:space="preserve">
+    <value>This color scheme cannot be deleted or renamed because it is included by default.</value>
+  </data>
+  <data name="ColorScheme_DeleteConfirmationButton.Content" xml:space="preserve">
+    <value>Yes, delete color scheme</value>
+  </data>
+  <data name="ColorScheme_DeleteConfirmationMessage.Text" xml:space="preserve">
+    <value>Are you sure you want to delete this color scheme?</value>
+  </data>
+  <data name="RenameAccept.[using:Windows.UI.Xaml.Controls]ToolTipService.ToolTip" xml:space="preserve">
+    <value>Accept rename</value>
+  </data>
+  <data name="RenameCancel.[using:Windows.UI.Xaml.Controls]ToolTipService.ToolTip" xml:space="preserve">
+    <value>Cancel rename</value>
+  </data>
+  <data name="Profile_BaseLayerDisclaimer.Text" xml:space="preserve">
+    <value>Settings defined here will apply to all profiles unless they are overridden by a profile's settings.</value>
+  </data>
+  <data name="Profile_DeleteConfirmationButton.Content" xml:space="preserve">
+    <value>Yes, delete profile</value>
+  </data>
+  <data name="Profile_DeleteConfirmationMessage.Text" xml:space="preserve">
+    <value>Are you sure you want to delete this profile?</value>
+  </data>
+  <data name="Settings_SaveSettingsButton.[using:Windows.UI.Xaml.Controls]ToolTipService.ToolTip" xml:space="preserve">
+    <value>Save all unsaved settings.</value>
+  </data>
+  <data name="Globals_TabSwitcherMode.Header" xml:space="preserve">
+    <value>Tab switcher interface style</value>
+  </data>
+  <data name="Globals_TabSwitcherMode.HelpText" xml:space="preserve">
+    <value>Defines the terminal behavior when switching tabs with the keyboard.</value>
+  </data>
+  <data name="Globals_TabSwitcherModeMru.Content" xml:space="preserve">
+    <value>Separate window, in most recently used order</value>
+  </data>
+  <data name="Globals_TabSwitcherModeInOrder.Content" xml:space="preserve">
+    <value>Separate window, in tab strip order</value>
+  </data>
+  <data name="Globals_TabSwitcherModeDisabled.Content" xml:space="preserve">
+    <value>Traditional navigation, no separate window</value>
+  </data>
+  <data name="Globals_CopyFormat.Header" xml:space="preserve">
+    <value>Text format when copying</value>
+  </data>
+  <data name="Globals_CopyFormat.HelpText" xml:space="preserve">
+    <value>Defines the type of formatting in which selected text is copied to your clipboard.</value>
+  </data>
+  <data name="Globals_CopyFormatNone.Content" xml:space="preserve">
+    <value>Plain text only</value>
+  </data>
+  <data name="Globals_CopyFormatHtml.Content" xml:space="preserve">
+    <value>HTML</value>
+  </data>
+  <data name="Globals_CopyFormatRtf.Content" xml:space="preserve">
+    <value>RTF</value>
+  </data>
+  <data name="Globals_CopyFormatAll.Content" xml:space="preserve">
+    <value>Both HTML and RTF</value>
+  </data>
+  <data name="ColorScheme_RenameErrorTip.Subtitle" xml:space="preserve">
+    <value>Please choose a different name.</value>
+  </data>
+  <data name="ColorScheme_RenameErrorTip.Title" xml:space="preserve">
+    <value>This color scheme name is already in use.</value>
+  </data>
+  <data name="Globals_FocusFollowMouse.Header" xml:space="preserve">
+    <value>Automatically focus pane on mouse hover</value>
+  </data>
+  <data name="Globals_DisableAnimationsReversed.Header" xml:space="preserve">
+    <value>Pane animations</value>
+  </data>
+  <data name="SettingContainer_OverrideMessageBaseLayer" xml:space="preserve">
+    <value>Reset to base layer value.</value>
+    <comment>"base layer" should match Nav_ProfileDefaults.Content's text</comment>
+  </data>
+  <data name="ColorScheme_TerminalColorsHeader.Text" xml:space="preserve">
+    <value>Terminal colors</value>
+  </data>
+  <data name="ColorScheme_SystemColorsHeader.Text" xml:space="preserve">
+    <value>System colors</value>
+  </data>
+  <data name="SettingContainer_OverrideMessageFragmentExtension" xml:space="preserve">
+    <value>Reset to value from: {}</value>
+    <comment>{} is replaced by the name of another profile or generator.</comment>
+  </data>
+</root>