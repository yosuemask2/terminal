--- conflicted
+++ resolved
@@ -1,271 +1,234 @@
-/*++
-Copyright (c) Microsoft Corporation
-Licensed under the MIT license.
-
-Module Name:
-- VsSetupConfiguration
-
-Abstract:
-- Encapsulates the Visual Studio Setup Configuration COM APIs
-
-Author(s):
-- Charles Willis - October 2020
-
---*/
-
-#pragma once
-
-#include "Setup.Configuration.h"
-
-namespace winrt::Microsoft::Terminal::Settings::Model
-{
-    /// <summary>
-    /// See https://docs.microsoft.com/en-us/dotnet/api/microsoft.visualstudio.setup.configuration?view=visualstudiosdk-2019
-    /// </summary>
-    class VsSetupConfiguration
-    {
-        typedef wil::com_ptr<ISetupConfiguration2> ComPtrSetupQuery;
-        typedef wil::com_ptr<ISetupHelper> ComPtrSetupHelper;
-        typedef wil::com_ptr<ISetupInstance> ComPtrSetupInstance;
-        typedef wil::com_ptr<ISetupInstance2> ComPtrSetupInstance2;
-        typedef wil::com_ptr<ISetupPropertyStore> ComPtrPropertyStore;
-        typedef wil::com_ptr<ISetupPackageReference> ComPtrPackageReference;
-        typedef wil::com_ptr<ISetupInstanceCatalog> ComPtrInstanceCatalog;
-        typedef ComPtrPropertyStore ComPtrCustomPropertyStore;
-        typedef ComPtrPropertyStore ComPtrCatalogPropertyStore;
-
-    public:
-        struct VsSetupInstance
-        {
-            std::wstring ResolvePath(std::wstring_view relativePath) const
-            {
-                return VsSetupConfiguration::ResolvePath(inst.get(), relativePath);
-            }
-
-            std::wstring GetDevShellModulePath() const
-            {
-                // The path of Microsoft.VisualStudio.DevShell.dll changed in 16.3
-                if (VersionInRange(L"[16.3,"))
-                {
-                    return ResolvePath(L"Common7\\Tools\\Microsoft.VisualStudio.DevShell.dll");
-                }
-
-                return ResolvePath(L"Common7\\Tools\\vsdevshell\\Microsoft.VisualStudio.DevShell.dll");
-            }
-
-            std::wstring GetDevCmdScriptPath() const
-            {
-                return ResolvePath(L"Common7\\Tools\\VsDevCmd.bat");
-            }
-
-            bool VersionInRange(std::wstring_view range) const
-            {
-<<<<<<< HEAD
-                return InstallationVersionInRange(query, inst, range);
-=======
-                return InstallationVersionInRange(query.get(), inst.get(), range);
->>>>>>> fcb42b26
-            }
-
-            std::wstring GetVersion() const
-            {
-<<<<<<< HEAD
-                return GetInstallationVersion(inst);
-=======
-                return GetInstallationVersion(inst.get());
->>>>>>> fcb42b26
-            }
-
-            std::wstring GetInstallationPath() const
-            {
-                return VsSetupConfiguration::GetInstallationPath(inst.get());
-            }
-
-            std::wstring GetInstanceId() const
-            {
-                return VsSetupConfiguration::GetInstanceId(inst.get());
-            }
-
-            ComPtrPropertyStore GetInstancePropertyStore() const
-            {
-                ComPtrPropertyStore properties;
-                inst.query_to<ISetupPropertyStore>(&properties);
-                return properties;
-            }
-
-            ComPtrCustomPropertyStore GetCustomPropertyStore() const
-            {
-                ComPtrSetupInstance2 instance2;
-                inst.query_to<ISetupInstance2>(&instance2);
-                ComPtrCustomPropertyStore properties;
-                if (FAILED(instance2->GetProperties(&properties)))
-                {
-                    return nullptr;
-                }
-
-                return properties;
-            }
-
-            ComPtrCatalogPropertyStore GetCatalogPropertyStore() const
-            {
-                ComPtrInstanceCatalog instanceCatalog;
-                inst.query_to<ISetupInstanceCatalog>(&instanceCatalog);
-                ComPtrCatalogPropertyStore properties;
-                if (FAILED(instanceCatalog->GetCatalogInfo(&properties)))
-                {
-                    return nullptr;
-                }
-
-                return properties;
-            }
-
-            std::wstring GetProfileNameSuffix() const
-            {
-                return profileNameSuffix;
-            }
-
-        private:
-            friend class VsSetupConfiguration;
-
-            VsSetupInstance(ComPtrSetupQuery pQuery, ComPtrSetupInstance pInstance) :
-                query(std::move(pQuery)),
-                inst(std::move(pInstance)),
-                profileNameSuffix(BuildProfileNameSuffix())
-            {
-            }
-
-            ComPtrSetupQuery query;
-            ComPtrSetupInstance inst;
-
-            std::wstring profileNameSuffix;
-
-            std::wstring BuildProfileNameSuffix() const
-            {
-                ComPtrCatalogPropertyStore catalogProperties = GetCatalogPropertyStore();
-                if (catalogProperties != nullptr)
-                {
-                    std::wstring suffix;
-
-                    std::wstring productLine{ GetProductLineVersion(catalogProperties.get()) };
-                    suffix.append(productLine);
-
-                    ComPtrCustomPropertyStore customProperties = GetCustomPropertyStore();
-                    if (customProperties != nullptr)
-                    {
-                        std::wstring nickname{ GetNickname(customProperties.get()) };
-                        if (!nickname.empty())
-                        {
-                            suffix.append(L" (" + nickname + L")");
-                        }
-                        else
-                        {
-                            ComPtrPropertyStore instanceProperties = GetInstancePropertyStore();
-                            suffix.append(GetChannelNameSuffixTag(instanceProperties.get()));
-                        }
-                    }
-                    else
-                    {
-                        ComPtrPropertyStore instanceProperties = GetInstancePropertyStore();
-                        suffix.append(GetChannelNameSuffixTag(instanceProperties.get()));
-                    }
-
-                    return suffix;
-                }
-
-                return GetVersion();
-            }
-
-<<<<<<< HEAD
-            static std::wstring GetChannelNameSuffixTag(ComPtrPropertyStore instanceProperties)
-=======
-            static std::wstring GetChannelNameSuffixTag(ISetupPropertyStore* instanceProperties)
->>>>>>> fcb42b26
-            {
-                std::wstring tag;
-                std::wstring channelName{ GetChannelName(instanceProperties) };
-
-                if (channelName.empty())
-                {
-                    return channelName;
-                }
-
-                if (channelName != L"Release")
-                {
-                    tag.append(L" [" + channelName + L"]");
-                }
-
-                return tag;
-            }
-
-<<<<<<< HEAD
-            static std::wstring GetChannelId(ComPtrPropertyStore instanceProperties)
-=======
-            static std::wstring GetChannelId(ISetupPropertyStore* instanceProperties)
->>>>>>> fcb42b26
-            {
-                return GetStringProperty(instanceProperties, L"channelId");
-            }
-
-<<<<<<< HEAD
-            static std::wstring GetChannelName(ComPtrPropertyStore instanceProperties)
-=======
-            static std::wstring GetChannelName(ISetupPropertyStore* instanceProperties)
->>>>>>> fcb42b26
-            {
-                std::wstring channelId{ GetChannelId(instanceProperties) };
-                if (channelId.empty())
-                {
-                    return channelId;
-                }
-
-                std::wstring channelName;
-
-                // channelId is in the format  <ProductName>.<MajorVersion>.<ChannelName>
-                size_t pos = channelId.rfind(L".");
-                if (pos != std::wstring::npos)
-                {
-                    channelName.append(channelId.substr(pos + 1));
-                }
-
-                return channelName;
-            }
-
-<<<<<<< HEAD
-            static std::wstring GetNickname(ComPtrCustomPropertyStore customProperties)
-=======
-            static std::wstring GetNickname(ISetupPropertyStore* customProperties)
->>>>>>> fcb42b26
-            {
-                return GetStringProperty(customProperties, L"nickname");
-            }
-
-<<<<<<< HEAD
-            static std::wstring GetProductLineVersion(ComPtrCatalogPropertyStore customProperties)
-=======
-            static std::wstring GetProductLineVersion(ISetupPropertyStore* customProperties)
->>>>>>> fcb42b26
-            {
-                return GetStringProperty(customProperties, L"productLineVersion");
-            }
-        };
-
-        static std::vector<VsSetupInstance> QueryInstances();
-
-    private:
-<<<<<<< HEAD
-        static bool InstallationVersionInRange(ComPtrSetupQuery pQuery, ComPtrSetupInstance pInst, std::wstring_view range);
-        static std::wstring ResolvePath(ComPtrSetupInstance pInst, std::wstring_view relativePath);
-        static std::wstring GetInstallationVersion(ComPtrSetupInstance pInst);
-        static std::wstring GetInstallationPath(ComPtrSetupInstance pInst);
-        static std::wstring GetInstanceId(ComPtrSetupInstance pInst);
-        static std::wstring GetStringProperty(ComPtrPropertyStore pProps, std::wstring_view name);
-=======
-        static bool InstallationVersionInRange(ISetupConfiguration2* pQuery, ISetupInstance* pInst, std::wstring_view range);
-        static std::wstring ResolvePath(ISetupInstance* pInst, std::wstring_view relativePath);
-        static std::wstring GetInstallationVersion(ISetupInstance* pInst);
-        static std::wstring GetInstallationPath(ISetupInstance* pInst);
-        static std::wstring GetInstanceId(ISetupInstance* pInst);
-        static std::wstring GetStringProperty(ISetupPropertyStore* pProps, std::wstring_view name);
->>>>>>> fcb42b26
-    };
-};
+/*++
+Copyright (c) Microsoft Corporation
+Licensed under the MIT license.
+
+Module Name:
+- VsSetupConfiguration
+
+Abstract:
+- Encapsulates the Visual Studio Setup Configuration COM APIs
+
+Author(s):
+- Charles Willis - October 2020
+
+--*/
+
+#pragma once
+
+#include "Setup.Configuration.h"
+
+namespace winrt::Microsoft::Terminal::Settings::Model
+{
+    /// <summary>
+    /// See https://docs.microsoft.com/en-us/dotnet/api/microsoft.visualstudio.setup.configuration?view=visualstudiosdk-2019
+    /// </summary>
+    class VsSetupConfiguration
+    {
+        typedef wil::com_ptr<ISetupConfiguration2> ComPtrSetupQuery;
+        typedef wil::com_ptr<ISetupHelper> ComPtrSetupHelper;
+        typedef wil::com_ptr<ISetupInstance> ComPtrSetupInstance;
+        typedef wil::com_ptr<ISetupInstance2> ComPtrSetupInstance2;
+        typedef wil::com_ptr<ISetupPropertyStore> ComPtrPropertyStore;
+        typedef wil::com_ptr<ISetupPackageReference> ComPtrPackageReference;
+        typedef wil::com_ptr<ISetupInstanceCatalog> ComPtrInstanceCatalog;
+        typedef ComPtrPropertyStore ComPtrCustomPropertyStore;
+        typedef ComPtrPropertyStore ComPtrCatalogPropertyStore;
+
+    public:
+        struct VsSetupInstance
+        {
+            std::wstring ResolvePath(std::wstring_view relativePath) const
+            {
+                return VsSetupConfiguration::ResolvePath(inst.get(), relativePath);
+            }
+
+            std::wstring GetDevShellModulePath() const
+            {
+                // The path of Microsoft.VisualStudio.DevShell.dll changed in 16.3
+                if (VersionInRange(L"[16.3,"))
+                {
+                    return ResolvePath(L"Common7\\Tools\\Microsoft.VisualStudio.DevShell.dll");
+                }
+
+                return ResolvePath(L"Common7\\Tools\\vsdevshell\\Microsoft.VisualStudio.DevShell.dll");
+            }
+
+            std::wstring GetDevCmdScriptPath() const
+            {
+                return ResolvePath(L"Common7\\Tools\\VsDevCmd.bat");
+            }
+
+            bool VersionInRange(std::wstring_view range) const
+            {
+                return InstallationVersionInRange(query.get(), inst.get(), range);
+            }
+
+            std::wstring GetVersion() const
+            {
+                return GetInstallationVersion(inst.get());
+            }
+
+            std::wstring GetInstallationPath() const
+            {
+                return VsSetupConfiguration::GetInstallationPath(inst.get());
+            }
+
+            std::wstring GetInstanceId() const
+            {
+                return VsSetupConfiguration::GetInstanceId(inst.get());
+            }
+
+            ComPtrPropertyStore GetInstancePropertyStore() const
+            {
+                ComPtrPropertyStore properties;
+                inst.query_to<ISetupPropertyStore>(&properties);
+                return properties;
+            }
+
+            ComPtrCustomPropertyStore GetCustomPropertyStore() const
+            {
+                ComPtrSetupInstance2 instance2;
+                inst.query_to<ISetupInstance2>(&instance2);
+                ComPtrCustomPropertyStore properties;
+                if (FAILED(instance2->GetProperties(&properties)))
+                {
+                    return nullptr;
+                }
+
+                return properties;
+            }
+
+            ComPtrCatalogPropertyStore GetCatalogPropertyStore() const
+            {
+                ComPtrInstanceCatalog instanceCatalog;
+                inst.query_to<ISetupInstanceCatalog>(&instanceCatalog);
+                ComPtrCatalogPropertyStore properties;
+                if (FAILED(instanceCatalog->GetCatalogInfo(&properties)))
+                {
+                    return nullptr;
+                }
+
+                return properties;
+            }
+
+            std::wstring GetProfileNameSuffix() const
+            {
+                return profileNameSuffix;
+            }
+
+        private:
+            friend class VsSetupConfiguration;
+
+            VsSetupInstance(ComPtrSetupQuery pQuery, ComPtrSetupInstance pInstance) :
+                query(std::move(pQuery)),
+                inst(std::move(pInstance)),
+                profileNameSuffix(BuildProfileNameSuffix())
+            {
+            }
+
+            ComPtrSetupQuery query;
+            ComPtrSetupInstance inst;
+
+            std::wstring profileNameSuffix;
+
+            std::wstring BuildProfileNameSuffix() const
+            {
+                ComPtrCatalogPropertyStore catalogProperties = GetCatalogPropertyStore();
+                if (catalogProperties != nullptr)
+                {
+                    std::wstring suffix;
+
+                    std::wstring productLine{ GetProductLineVersion(catalogProperties.get()) };
+                    suffix.append(productLine);
+
+                    ComPtrCustomPropertyStore customProperties = GetCustomPropertyStore();
+                    if (customProperties != nullptr)
+                    {
+                        std::wstring nickname{ GetNickname(customProperties.get()) };
+                        if (!nickname.empty())
+                        {
+                            suffix.append(L" (" + nickname + L")");
+                        }
+                        else
+                        {
+                            ComPtrPropertyStore instanceProperties = GetInstancePropertyStore();
+                            suffix.append(GetChannelNameSuffixTag(instanceProperties.get()));
+                        }
+                    }
+                    else
+                    {
+                        ComPtrPropertyStore instanceProperties = GetInstancePropertyStore();
+                        suffix.append(GetChannelNameSuffixTag(instanceProperties.get()));
+                    }
+
+                    return suffix;
+                }
+
+                return GetVersion();
+            }
+
+            static std::wstring GetChannelNameSuffixTag(ISetupPropertyStore* instanceProperties)
+            {
+                std::wstring tag;
+                std::wstring channelName{ GetChannelName(instanceProperties) };
+
+                if (channelName.empty())
+                {
+                    return channelName;
+                }
+
+                if (channelName != L"Release")
+                {
+                    tag.append(L" [" + channelName + L"]");
+                }
+
+                return tag;
+            }
+
+            static std::wstring GetChannelId(ISetupPropertyStore* instanceProperties)
+            {
+                return GetStringProperty(instanceProperties, L"channelId");
+            }
+
+            static std::wstring GetChannelName(ISetupPropertyStore* instanceProperties)
+            {
+                std::wstring channelId{ GetChannelId(instanceProperties) };
+                if (channelId.empty())
+                {
+                    return channelId;
+                }
+
+                std::wstring channelName;
+
+                // channelId is in the format  <ProductName>.<MajorVersion>.<ChannelName>
+                size_t pos = channelId.rfind(L".");
+                if (pos != std::wstring::npos)
+                {
+                    channelName.append(channelId.substr(pos + 1));
+                }
+
+                return channelName;
+            }
+
+            static std::wstring GetNickname(ISetupPropertyStore* customProperties)
+            {
+                return GetStringProperty(customProperties, L"nickname");
+            }
+
+            static std::wstring GetProductLineVersion(ISetupPropertyStore* customProperties)
+            {
+                return GetStringProperty(customProperties, L"productLineVersion");
+            }
+        };
+
+        static std::vector<VsSetupInstance> QueryInstances();
+
+    private:
+        static bool InstallationVersionInRange(ISetupConfiguration2* pQuery, ISetupInstance* pInst, std::wstring_view range);
+        static std::wstring ResolvePath(ISetupInstance* pInst, std::wstring_view relativePath);
+        static std::wstring GetInstallationVersion(ISetupInstance* pInst);
+        static std::wstring GetInstallationPath(ISetupInstance* pInst);
+        static std::wstring GetInstanceId(ISetupInstance* pInst);
+        static std::wstring GetStringProperty(ISetupPropertyStore* pProps, std::wstring_view name);
+    };
+};