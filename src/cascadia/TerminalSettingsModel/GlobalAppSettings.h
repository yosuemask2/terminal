/*++
Copyright (c) Microsoft Corporation
Licensed under the MIT license.

Module Name:
- GlobalAppSettings.h

Abstract:
- This class encapsulates all of the settings that are global to the app, and
    not a part of any particular profile.

Author(s):
- Mike Griese - March 2019

--*/
#pragma once

#include "GlobalAppSettings.g.h"
#include "IInheritable.h"

#include "ActionMap.h"
#include "Command.h"
#include "ColorScheme.h"

// fwdecl unittest classes
namespace SettingsModelLocalTests
{
    class DeserializationTests;
    class ColorSchemeTests;
};

namespace winrt::Microsoft::Terminal::Settings::Model::implementation
{
    struct GlobalAppSettings : GlobalAppSettingsT<GlobalAppSettings>, IInheritable<GlobalAppSettings>
    {
    public:
        GlobalAppSettings();
        void _FinalizeInheritance() override;
        com_ptr<GlobalAppSettings> Copy() const;

        Windows::Foundation::Collections::IMapView<hstring, Model::ColorScheme> ColorSchemes() noexcept;
        void AddColorScheme(const Model::ColorScheme& scheme);
        void RemoveColorScheme(hstring schemeName);

        Model::ActionMap ActionMap() const noexcept;

        static com_ptr<GlobalAppSettings> FromJson(const Json::Value& json);
        void LayerJson(const Json::Value& json);

        Json::Value ToJson() const;

        std::vector<SettingsLoadWarnings> KeybindingsWarnings() const;

        // These are implemented manually to handle the string/GUID exchange
        // by higher layers in the app.
        void DefaultProfile(const guid& defaultProfile) noexcept;
        guid DefaultProfile() const;
        bool HasUnparsedDefaultProfile() const;
        winrt::hstring UnparsedDefaultProfile() const;
        void UnparsedDefaultProfile(const hstring& value);
        void ClearUnparsedDefaultProfile();

        // TODO GH#9207: Remove this once we have a GlobalAppSettingsViewModel in TerminalSettingsEditor
        void SetInvertedDisableAnimationsValue(bool invertedDisableAnimationsValue)
        {
            DisableAnimations(!invertedDisableAnimationsValue);
        }

        INHERITABLE_SETTING(Model::GlobalAppSettings, int32_t, InitialRows, DEFAULT_ROWS);
        INHERITABLE_SETTING(Model::GlobalAppSettings, int32_t, InitialCols, DEFAULT_COLS);
        INHERITABLE_SETTING(Model::GlobalAppSettings, bool, AlwaysShowTabs, true);
        INHERITABLE_SETTING(Model::GlobalAppSettings, bool, ShowTitleInTitlebar, true);
        INHERITABLE_SETTING(Model::GlobalAppSettings, bool, ConfirmCloseAllTabs, true);
        INHERITABLE_SETTING(Model::GlobalAppSettings, hstring, Language);
        INHERITABLE_SETTING(Model::GlobalAppSettings, winrt::Windows::UI::Xaml::ElementTheme, Theme, winrt::Windows::UI::Xaml::ElementTheme::Default);
        INHERITABLE_SETTING(Model::GlobalAppSettings, winrt::Microsoft::UI::Xaml::Controls::TabViewWidthMode, TabWidthMode, winrt::Microsoft::UI::Xaml::Controls::TabViewWidthMode::Equal);
        INHERITABLE_SETTING(Model::GlobalAppSettings, bool, UseAcrylicInTabRow, false);
        INHERITABLE_SETTING(Model::GlobalAppSettings, bool, ShowTabsInTitlebar, true);
        INHERITABLE_SETTING(Model::GlobalAppSettings, hstring, WordDelimiters, DEFAULT_WORD_DELIMITERS);
        INHERITABLE_SETTING(Model::GlobalAppSettings, bool, CopyOnSelect, false);
        INHERITABLE_SETTING(Model::GlobalAppSettings, bool, InputServiceWarning, true);
        INHERITABLE_SETTING(Model::GlobalAppSettings, winrt::Microsoft::Terminal::Control::CopyFormat, CopyFormatting, 0);
        INHERITABLE_SETTING(Model::GlobalAppSettings, bool, WarnAboutLargePaste, true);
        INHERITABLE_SETTING(Model::GlobalAppSettings, bool, WarnAboutMultiLinePaste, true);
        INHERITABLE_SETTING(Model::GlobalAppSettings, Model::LaunchPosition, InitialPosition, nullptr, nullptr);
        INHERITABLE_SETTING(Model::GlobalAppSettings, bool, CenterOnLaunch, false);
        INHERITABLE_SETTING(Model::GlobalAppSettings, Model::FirstWindowPreference, FirstWindowPreference, FirstWindowPreference::DefaultProfile);
        INHERITABLE_SETTING(Model::GlobalAppSettings, Model::LaunchMode, LaunchMode, LaunchMode::DefaultMode);
        INHERITABLE_SETTING(Model::GlobalAppSettings, bool, SnapToGridOnResize, true);
        INHERITABLE_SETTING(Model::GlobalAppSettings, bool, ForceFullRepaintRendering, false);
        INHERITABLE_SETTING(Model::GlobalAppSettings, bool, SoftwareRendering, false);
        INHERITABLE_SETTING(Model::GlobalAppSettings, bool, ForceVTInput, false);
        INHERITABLE_SETTING(Model::GlobalAppSettings, bool, DebugFeaturesEnabled, _getDefaultDebugFeaturesValue());
        INHERITABLE_SETTING(Model::GlobalAppSettings, bool, StartOnUserLogin, false);
        INHERITABLE_SETTING(Model::GlobalAppSettings, bool, AlwaysOnTop, false);
        INHERITABLE_SETTING(Model::GlobalAppSettings, Model::TabSwitcherMode, TabSwitcherMode, Model::TabSwitcherMode::InOrder);
        INHERITABLE_SETTING(Model::GlobalAppSettings, bool, DisableAnimations, false);
        INHERITABLE_SETTING(Model::GlobalAppSettings, hstring, StartupActions, L"");
        INHERITABLE_SETTING(Model::GlobalAppSettings, bool, FocusFollowMouse, false);
        INHERITABLE_SETTING(Model::GlobalAppSettings, Model::WindowingMode, WindowingBehavior, Model::WindowingMode::UseNew);
        INHERITABLE_SETTING(Model::GlobalAppSettings, bool, TrimBlockSelection, false);
        INHERITABLE_SETTING(Model::GlobalAppSettings, bool, DetectURLs, true);
<<<<<<< HEAD
        INHERITABLE_SETTING(Model::GlobalAppSettings, bool, MinimizeToTray, false);
        INHERITABLE_SETTING(Model::GlobalAppSettings, bool, AlwaysShowTrayIcon, false);
        INHERITABLE_SETTING(Model::GlobalAppSettings, bool, ShowAdminShield, true);
=======
        INHERITABLE_SETTING(Model::GlobalAppSettings, bool, MinimizeToNotificationArea, false);
        INHERITABLE_SETTING(Model::GlobalAppSettings, bool, AlwaysShowNotificationIcon, false);
>>>>>>> 844d46a1

    private:
        guid _defaultProfile;
        std::optional<hstring> _UnparsedDefaultProfile{ std::nullopt };
        bool _validDefaultProfile;

        com_ptr<implementation::ActionMap> _actionMap;
        std::vector<SettingsLoadWarnings> _keybindingsWarnings;

        Windows::Foundation::Collections::IMap<hstring, Model::ColorScheme> _colorSchemes;

        std::optional<hstring> _getUnparsedDefaultProfileImpl() const;
        static bool _getDefaultDebugFeaturesValue();

        friend class SettingsModelLocalTests::DeserializationTests;
        friend class SettingsModelLocalTests::ColorSchemeTests;
    };
}
<|MERGE_RESOLUTION|>--- conflicted
+++ resolved
@@ -1,128 +1,123 @@
-/*++
-Copyright (c) Microsoft Corporation
-Licensed under the MIT license.
-
-Module Name:
-- GlobalAppSettings.h
-
-Abstract:
-- This class encapsulates all of the settings that are global to the app, and
-    not a part of any particular profile.
-
-Author(s):
-- Mike Griese - March 2019
-
---*/
-#pragma once
-
-#include "GlobalAppSettings.g.h"
-#include "IInheritable.h"
-
-#include "ActionMap.h"
-#include "Command.h"
-#include "ColorScheme.h"
-
-// fwdecl unittest classes
-namespace SettingsModelLocalTests
-{
-    class DeserializationTests;
-    class ColorSchemeTests;
-};
-
-namespace winrt::Microsoft::Terminal::Settings::Model::implementation
-{
-    struct GlobalAppSettings : GlobalAppSettingsT<GlobalAppSettings>, IInheritable<GlobalAppSettings>
-    {
-    public:
-        GlobalAppSettings();
-        void _FinalizeInheritance() override;
-        com_ptr<GlobalAppSettings> Copy() const;
-
-        Windows::Foundation::Collections::IMapView<hstring, Model::ColorScheme> ColorSchemes() noexcept;
-        void AddColorScheme(const Model::ColorScheme& scheme);
-        void RemoveColorScheme(hstring schemeName);
-
-        Model::ActionMap ActionMap() const noexcept;
-
-        static com_ptr<GlobalAppSettings> FromJson(const Json::Value& json);
-        void LayerJson(const Json::Value& json);
-
-        Json::Value ToJson() const;
-
-        std::vector<SettingsLoadWarnings> KeybindingsWarnings() const;
-
-        // These are implemented manually to handle the string/GUID exchange
-        // by higher layers in the app.
-        void DefaultProfile(const guid& defaultProfile) noexcept;
-        guid DefaultProfile() const;
-        bool HasUnparsedDefaultProfile() const;
-        winrt::hstring UnparsedDefaultProfile() const;
-        void UnparsedDefaultProfile(const hstring& value);
-        void ClearUnparsedDefaultProfile();
-
-        // TODO GH#9207: Remove this once we have a GlobalAppSettingsViewModel in TerminalSettingsEditor
-        void SetInvertedDisableAnimationsValue(bool invertedDisableAnimationsValue)
-        {
-            DisableAnimations(!invertedDisableAnimationsValue);
-        }
-
-        INHERITABLE_SETTING(Model::GlobalAppSettings, int32_t, InitialRows, DEFAULT_ROWS);
-        INHERITABLE_SETTING(Model::GlobalAppSettings, int32_t, InitialCols, DEFAULT_COLS);
-        INHERITABLE_SETTING(Model::GlobalAppSettings, bool, AlwaysShowTabs, true);
-        INHERITABLE_SETTING(Model::GlobalAppSettings, bool, ShowTitleInTitlebar, true);
-        INHERITABLE_SETTING(Model::GlobalAppSettings, bool, ConfirmCloseAllTabs, true);
-        INHERITABLE_SETTING(Model::GlobalAppSettings, hstring, Language);
-        INHERITABLE_SETTING(Model::GlobalAppSettings, winrt::Windows::UI::Xaml::ElementTheme, Theme, winrt::Windows::UI::Xaml::ElementTheme::Default);
-        INHERITABLE_SETTING(Model::GlobalAppSettings, winrt::Microsoft::UI::Xaml::Controls::TabViewWidthMode, TabWidthMode, winrt::Microsoft::UI::Xaml::Controls::TabViewWidthMode::Equal);
-        INHERITABLE_SETTING(Model::GlobalAppSettings, bool, UseAcrylicInTabRow, false);
-        INHERITABLE_SETTING(Model::GlobalAppSettings, bool, ShowTabsInTitlebar, true);
-        INHERITABLE_SETTING(Model::GlobalAppSettings, hstring, WordDelimiters, DEFAULT_WORD_DELIMITERS);
-        INHERITABLE_SETTING(Model::GlobalAppSettings, bool, CopyOnSelect, false);
-        INHERITABLE_SETTING(Model::GlobalAppSettings, bool, InputServiceWarning, true);
-        INHERITABLE_SETTING(Model::GlobalAppSettings, winrt::Microsoft::Terminal::Control::CopyFormat, CopyFormatting, 0);
-        INHERITABLE_SETTING(Model::GlobalAppSettings, bool, WarnAboutLargePaste, true);
-        INHERITABLE_SETTING(Model::GlobalAppSettings, bool, WarnAboutMultiLinePaste, true);
-        INHERITABLE_SETTING(Model::GlobalAppSettings, Model::LaunchPosition, InitialPosition, nullptr, nullptr);
-        INHERITABLE_SETTING(Model::GlobalAppSettings, bool, CenterOnLaunch, false);
-        INHERITABLE_SETTING(Model::GlobalAppSettings, Model::FirstWindowPreference, FirstWindowPreference, FirstWindowPreference::DefaultProfile);
-        INHERITABLE_SETTING(Model::GlobalAppSettings, Model::LaunchMode, LaunchMode, LaunchMode::DefaultMode);
-        INHERITABLE_SETTING(Model::GlobalAppSettings, bool, SnapToGridOnResize, true);
-        INHERITABLE_SETTING(Model::GlobalAppSettings, bool, ForceFullRepaintRendering, false);
-        INHERITABLE_SETTING(Model::GlobalAppSettings, bool, SoftwareRendering, false);
-        INHERITABLE_SETTING(Model::GlobalAppSettings, bool, ForceVTInput, false);
-        INHERITABLE_SETTING(Model::GlobalAppSettings, bool, DebugFeaturesEnabled, _getDefaultDebugFeaturesValue());
-        INHERITABLE_SETTING(Model::GlobalAppSettings, bool, StartOnUserLogin, false);
-        INHERITABLE_SETTING(Model::GlobalAppSettings, bool, AlwaysOnTop, false);
-        INHERITABLE_SETTING(Model::GlobalAppSettings, Model::TabSwitcherMode, TabSwitcherMode, Model::TabSwitcherMode::InOrder);
-        INHERITABLE_SETTING(Model::GlobalAppSettings, bool, DisableAnimations, false);
-        INHERITABLE_SETTING(Model::GlobalAppSettings, hstring, StartupActions, L"");
-        INHERITABLE_SETTING(Model::GlobalAppSettings, bool, FocusFollowMouse, false);
-        INHERITABLE_SETTING(Model::GlobalAppSettings, Model::WindowingMode, WindowingBehavior, Model::WindowingMode::UseNew);
-        INHERITABLE_SETTING(Model::GlobalAppSettings, bool, TrimBlockSelection, false);
-        INHERITABLE_SETTING(Model::GlobalAppSettings, bool, DetectURLs, true);
-<<<<<<< HEAD
-        INHERITABLE_SETTING(Model::GlobalAppSettings, bool, MinimizeToTray, false);
-        INHERITABLE_SETTING(Model::GlobalAppSettings, bool, AlwaysShowTrayIcon, false);
-        INHERITABLE_SETTING(Model::GlobalAppSettings, bool, ShowAdminShield, true);
-=======
-        INHERITABLE_SETTING(Model::GlobalAppSettings, bool, MinimizeToNotificationArea, false);
-        INHERITABLE_SETTING(Model::GlobalAppSettings, bool, AlwaysShowNotificationIcon, false);
->>>>>>> 844d46a1
-
-    private:
-        guid _defaultProfile;
-        std::optional<hstring> _UnparsedDefaultProfile{ std::nullopt };
-        bool _validDefaultProfile;
-
-        com_ptr<implementation::ActionMap> _actionMap;
-        std::vector<SettingsLoadWarnings> _keybindingsWarnings;
-
-        Windows::Foundation::Collections::IMap<hstring, Model::ColorScheme> _colorSchemes;
-
-        std::optional<hstring> _getUnparsedDefaultProfileImpl() const;
-        static bool _getDefaultDebugFeaturesValue();
-
-        friend class SettingsModelLocalTests::DeserializationTests;
-        friend class SettingsModelLocalTests::ColorSchemeTests;
-    };
-}
+/*++
+Copyright (c) Microsoft Corporation
+Licensed under the MIT license.
+
+Module Name:
+- GlobalAppSettings.h
+
+Abstract:
+- This class encapsulates all of the settings that are global to the app, and
+    not a part of any particular profile.
+
+Author(s):
+- Mike Griese - March 2019
+
+--*/
+#pragma once
+
+#include "GlobalAppSettings.g.h"
+#include "IInheritable.h"
+
+#include "ActionMap.h"
+#include "Command.h"
+#include "ColorScheme.h"
+
+// fwdecl unittest classes
+namespace SettingsModelLocalTests
+{
+    class DeserializationTests;
+    class ColorSchemeTests;
+};
+
+namespace winrt::Microsoft::Terminal::Settings::Model::implementation
+{
+    struct GlobalAppSettings : GlobalAppSettingsT<GlobalAppSettings>, IInheritable<GlobalAppSettings>
+    {
+    public:
+        GlobalAppSettings();
+        void _FinalizeInheritance() override;
+        com_ptr<GlobalAppSettings> Copy() const;
+
+        Windows::Foundation::Collections::IMapView<hstring, Model::ColorScheme> ColorSchemes() noexcept;
+        void AddColorScheme(const Model::ColorScheme& scheme);
+        void RemoveColorScheme(hstring schemeName);
+
+        Model::ActionMap ActionMap() const noexcept;
+
+        static com_ptr<GlobalAppSettings> FromJson(const Json::Value& json);
+        void LayerJson(const Json::Value& json);
+
+        Json::Value ToJson() const;
+
+        std::vector<SettingsLoadWarnings> KeybindingsWarnings() const;
+
+        // These are implemented manually to handle the string/GUID exchange
+        // by higher layers in the app.
+        void DefaultProfile(const guid& defaultProfile) noexcept;
+        guid DefaultProfile() const;
+        bool HasUnparsedDefaultProfile() const;
+        winrt::hstring UnparsedDefaultProfile() const;
+        void UnparsedDefaultProfile(const hstring& value);
+        void ClearUnparsedDefaultProfile();
+
+        // TODO GH#9207: Remove this once we have a GlobalAppSettingsViewModel in TerminalSettingsEditor
+        void SetInvertedDisableAnimationsValue(bool invertedDisableAnimationsValue)
+        {
+            DisableAnimations(!invertedDisableAnimationsValue);
+        }
+
+        INHERITABLE_SETTING(Model::GlobalAppSettings, int32_t, InitialRows, DEFAULT_ROWS);
+        INHERITABLE_SETTING(Model::GlobalAppSettings, int32_t, InitialCols, DEFAULT_COLS);
+        INHERITABLE_SETTING(Model::GlobalAppSettings, bool, AlwaysShowTabs, true);
+        INHERITABLE_SETTING(Model::GlobalAppSettings, bool, ShowTitleInTitlebar, true);
+        INHERITABLE_SETTING(Model::GlobalAppSettings, bool, ConfirmCloseAllTabs, true);
+        INHERITABLE_SETTING(Model::GlobalAppSettings, hstring, Language);
+        INHERITABLE_SETTING(Model::GlobalAppSettings, winrt::Windows::UI::Xaml::ElementTheme, Theme, winrt::Windows::UI::Xaml::ElementTheme::Default);
+        INHERITABLE_SETTING(Model::GlobalAppSettings, winrt::Microsoft::UI::Xaml::Controls::TabViewWidthMode, TabWidthMode, winrt::Microsoft::UI::Xaml::Controls::TabViewWidthMode::Equal);
+        INHERITABLE_SETTING(Model::GlobalAppSettings, bool, UseAcrylicInTabRow, false);
+        INHERITABLE_SETTING(Model::GlobalAppSettings, bool, ShowTabsInTitlebar, true);
+        INHERITABLE_SETTING(Model::GlobalAppSettings, hstring, WordDelimiters, DEFAULT_WORD_DELIMITERS);
+        INHERITABLE_SETTING(Model::GlobalAppSettings, bool, CopyOnSelect, false);
+        INHERITABLE_SETTING(Model::GlobalAppSettings, bool, InputServiceWarning, true);
+        INHERITABLE_SETTING(Model::GlobalAppSettings, winrt::Microsoft::Terminal::Control::CopyFormat, CopyFormatting, 0);
+        INHERITABLE_SETTING(Model::GlobalAppSettings, bool, WarnAboutLargePaste, true);
+        INHERITABLE_SETTING(Model::GlobalAppSettings, bool, WarnAboutMultiLinePaste, true);
+        INHERITABLE_SETTING(Model::GlobalAppSettings, Model::LaunchPosition, InitialPosition, nullptr, nullptr);
+        INHERITABLE_SETTING(Model::GlobalAppSettings, bool, CenterOnLaunch, false);
+        INHERITABLE_SETTING(Model::GlobalAppSettings, Model::FirstWindowPreference, FirstWindowPreference, FirstWindowPreference::DefaultProfile);
+        INHERITABLE_SETTING(Model::GlobalAppSettings, Model::LaunchMode, LaunchMode, LaunchMode::DefaultMode);
+        INHERITABLE_SETTING(Model::GlobalAppSettings, bool, SnapToGridOnResize, true);
+        INHERITABLE_SETTING(Model::GlobalAppSettings, bool, ForceFullRepaintRendering, false);
+        INHERITABLE_SETTING(Model::GlobalAppSettings, bool, SoftwareRendering, false);
+        INHERITABLE_SETTING(Model::GlobalAppSettings, bool, ForceVTInput, false);
+        INHERITABLE_SETTING(Model::GlobalAppSettings, bool, DebugFeaturesEnabled, _getDefaultDebugFeaturesValue());
+        INHERITABLE_SETTING(Model::GlobalAppSettings, bool, StartOnUserLogin, false);
+        INHERITABLE_SETTING(Model::GlobalAppSettings, bool, AlwaysOnTop, false);
+        INHERITABLE_SETTING(Model::GlobalAppSettings, Model::TabSwitcherMode, TabSwitcherMode, Model::TabSwitcherMode::InOrder);
+        INHERITABLE_SETTING(Model::GlobalAppSettings, bool, DisableAnimations, false);
+        INHERITABLE_SETTING(Model::GlobalAppSettings, hstring, StartupActions, L"");
+        INHERITABLE_SETTING(Model::GlobalAppSettings, bool, FocusFollowMouse, false);
+        INHERITABLE_SETTING(Model::GlobalAppSettings, Model::WindowingMode, WindowingBehavior, Model::WindowingMode::UseNew);
+        INHERITABLE_SETTING(Model::GlobalAppSettings, bool, TrimBlockSelection, false);
+        INHERITABLE_SETTING(Model::GlobalAppSettings, bool, DetectURLs, true);
+        INHERITABLE_SETTING(Model::GlobalAppSettings, bool, MinimizeToNotificationArea, false);
+        INHERITABLE_SETTING(Model::GlobalAppSettings, bool, AlwaysShowNotificationIcon, false);
+        INHERITABLE_SETTING(Model::GlobalAppSettings, bool, ShowAdminShield, true);
+
+    private:
+        guid _defaultProfile;
+        std::optional<hstring> _UnparsedDefaultProfile{ std::nullopt };
+        bool _validDefaultProfile;
+
+        com_ptr<implementation::ActionMap> _actionMap;
+        std::vector<SettingsLoadWarnings> _keybindingsWarnings;
+
+        Windows::Foundation::Collections::IMap<hstring, Model::ColorScheme> _colorSchemes;
+
+        std::optional<hstring> _getUnparsedDefaultProfileImpl() const;
+        static bool _getDefaultDebugFeaturesValue();
+
+        friend class SettingsModelLocalTests::DeserializationTests;
+        friend class SettingsModelLocalTests::ColorSchemeTests;
+    };
+}