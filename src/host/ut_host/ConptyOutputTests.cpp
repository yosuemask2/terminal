// Copyright (c) Microsoft Corporation.
// Licensed under the MIT license.

#include "precomp.h"
#include <wextestclass.h>
#include "../../inc/consoletaeftemplates.hpp"
#include "../../types/inc/Viewport.hpp"

#include "../../renderer/base/Renderer.hpp"
#include "../../renderer/vt/Xterm256Engine.hpp"
#include "../../renderer/vt/XtermEngine.hpp"
#include "../../renderer/vt/WinTelnetEngine.hpp"
#include "../Settings.hpp"

#include "CommonState.hpp"

using namespace WEX::Common;
using namespace WEX::Logging;
using namespace WEX::TestExecution;
using namespace Microsoft::Console::Types;
using namespace Microsoft::Console::Interactivity;
using namespace Microsoft::Console::VirtualTerminal;

using namespace Microsoft::Console;
using namespace Microsoft::Console::Render;
using namespace Microsoft::Console::Types;

class ConptyOutputTests
{
<<<<<<< HEAD
    static const SHORT TerminalViewWidth = 80;
    static const SHORT TerminalViewHeight = 32;

=======
    // This test class is to write some things into the PTY and then check that
    // the rendering that is coming out of the VT-sequence generator is exactly
    // as we expect it to be.
>>>>>>> 2872f147
    BEGIN_TEST_CLASS(ConptyOutputTests)
        TEST_CLASS_PROPERTY(L"IsolationLevel", L"Class")
    END_TEST_CLASS()

    TEST_CLASS_SETUP(ClassSetup)
    {
        m_state = std::make_unique<CommonState>();

        m_state->InitEvents();
        m_state->PrepareGlobalFont();
        m_state->PrepareGlobalScreenBuffer(TerminalViewWidth, TerminalViewHeight, TerminalViewWidth, TerminalViewHeight);
        m_state->PrepareGlobalInputBuffer();

        return true;
    }

    TEST_CLASS_CLEANUP(ClassCleanup)
    {
        m_state->CleanupGlobalScreenBuffer();
        m_state->CleanupGlobalFont();
        m_state->CleanupGlobalInputBuffer();

        m_state.release();

        return true;
    }

    TEST_METHOD_SETUP(MethodSetup)
    {
        // Set up some sane defaults
        auto& g = ServiceLocator::LocateGlobals();
        auto& gci = g.getConsoleInformation();
        gci.SetDefaultForegroundColor(INVALID_COLOR);
        gci.SetDefaultBackgroundColor(INVALID_COLOR);
        gci.SetFillAttribute(0x07); // DARK_WHITE on DARK_BLACK

        m_state->PrepareNewTextBufferInfo(true, TerminalViewWidth, TerminalViewHeight);
        auto& currentBuffer = gci.GetActiveOutputBuffer();
        // Make sure a test hasn't left us in the alt buffer on accident
        VERIFY_IS_FALSE(currentBuffer._IsAltBuffer());
        VERIFY_SUCCEEDED(currentBuffer.SetViewportOrigin(true, { 0, 0 }, true));
        VERIFY_ARE_EQUAL(COORD({ 0, 0 }), currentBuffer.GetTextBuffer().GetCursor().GetPosition());

        g.pRender = new Renderer(&gci.renderData, nullptr, 0, nullptr);

        // Set up an xterm-256 renderer for conpty
        wil::unique_hfile hFile = wil::unique_hfile(INVALID_HANDLE_VALUE);
        Viewport initialViewport = currentBuffer.GetViewport();

        _pVtRenderEngine = std::make_unique<Xterm256Engine>(std::move(hFile),
                                                            gci,
                                                            initialViewport,
                                                            gci.GetColorTable(),
                                                            static_cast<WORD>(gci.GetColorTableSize()));
        auto pfn = std::bind(&ConptyOutputTests::_writeCallback, this, std::placeholders::_1, std::placeholders::_2);
        _pVtRenderEngine->SetTestCallback(pfn);

        g.pRender->AddRenderEngine(_pVtRenderEngine.get());
        gci.GetActiveOutputBuffer().SetTerminalConnection(_pVtRenderEngine.get());

        expectedOutput.clear();

        // Manually set the console into conpty mode. We're not actually going
        // to set up the pipes for conpty, but we want the console to behave
        // like it would in conpty mode.
        g.EnableConptyModeForTests();

        return true;
    }

    TEST_METHOD_CLEANUP(MethodCleanup)
    {
        m_state->CleanupNewTextBufferInfo();

        auto& g = ServiceLocator::LocateGlobals();
        delete g.pRender;

        VERIFY_ARE_EQUAL(0u, expectedOutput.size(), L"Tests should drain all the output they push into the expected output buffer.");

        return true;
    }

    TEST_METHOD(ConptyOutputTestCanary);
    TEST_METHOD(SimpleWriteOutputTest);
    TEST_METHOD(WriteTwoLinesUsesNewline);
    TEST_METHOD(WriteAFewSimpleLines);
    TEST_METHOD(InvalidateUntilOneBeforeEnd);

private:
    bool _writeCallback(const char* const pch, size_t const cch);
    void _flushFirstFrame();
    std::deque<std::string> expectedOutput;
    std::unique_ptr<Microsoft::Console::Render::VtEngine> _pVtRenderEngine;
    std::unique_ptr<CommonState> m_state;
};

bool ConptyOutputTests::_writeCallback(const char* const pch, size_t const cch)
{
    // Since rendering happens on a background thread that doesn't have the exception handler on it
    // we need to rely on VERIFY's return codes instead of exceptions.
    const WEX::TestExecution::DisableVerifyExceptions disableExceptionsScope;

    std::string actualString = std::string(pch, cch);
    RETURN_BOOL_IF_FALSE(VERIFY_IS_GREATER_THAN(expectedOutput.size(),
                                                static_cast<size_t>(0),
                                                NoThrowString().Format(L"writing=\"%hs\", expecting %u strings", actualString.c_str(), expectedOutput.size())));

    std::string first = expectedOutput.front();
    expectedOutput.pop_front();

    Log::Comment(NoThrowString().Format(L"Expected =\t\"%hs\"", first.c_str()));
    Log::Comment(NoThrowString().Format(L"Actual =\t\"%hs\"", actualString.c_str()));

    RETURN_BOOL_IF_FALSE(VERIFY_ARE_EQUAL(first.length(), cch));
    RETURN_BOOL_IF_FALSE(VERIFY_ARE_EQUAL(first, actualString));

    return true;
}

void ConptyOutputTests::_flushFirstFrame()
{
    auto& g = ServiceLocator::LocateGlobals();
    auto& renderer = *g.pRender;

    expectedOutput.push_back("\x1b[2J");
    expectedOutput.push_back("\x1b[m");
    expectedOutput.push_back("\x1b[H"); // Go Home
    expectedOutput.push_back("\x1b[?25h");

    VERIFY_SUCCEEDED(renderer.PaintFrame());
}

// Function Description:
// - Helper function to validate that a number of characters in a row are all
//   the same. Validates that the next end-start characters are all equal to the
//   provided string. Will move the provided iterator as it validates. The
//   caller should ensure that `iter` starts where they would like to validate.
// Arguments:
// - expectedChar: The character (or characters) we're expecting
// - iter: a iterator pointing to the cell we'd like to start validating at.
// - start: the first index in the range we'd like to validate
// - end: the last index in the range we'd like to validate
// Return Value:
// - <none>
void _verifySpanOfText(const wchar_t* const expectedChar,
                       TextBufferCellIterator& iter,
                       const int start,
                       const int end)
{
    for (int x = start; x < end; x++)
    {
        SetVerifyOutput settings(VerifyOutputSettings::LogOnlyFailures);
        if (iter->Chars() != expectedChar)
        {
            Log::Comment(NoThrowString().Format(L"character [%d] was mismatched", x));
        }
        VERIFY_ARE_EQUAL(expectedChar, (iter++)->Chars());
    }
    Log::Comment(NoThrowString().Format(
        L"Successfully validated %d characters were '%s'", end - start, expectedChar));
}

void ConptyOutputTests::ConptyOutputTestCanary()
{
    Log::Comment(NoThrowString().Format(
        L"This is a simple test to make sure that everything is working as expected."));
    VERIFY_IS_NOT_NULL(_pVtRenderEngine.get());

    _flushFirstFrame();
}

void ConptyOutputTests::SimpleWriteOutputTest()
{
    Log::Comment(NoThrowString().Format(
        L"Write some simple output, and make sure it gets rendered largely "
        L"unmodified to the terminal"));
    VERIFY_IS_NOT_NULL(_pVtRenderEngine.get());

    auto& g = ServiceLocator::LocateGlobals();
    auto& renderer = *g.pRender;
    auto& gci = g.getConsoleInformation();
    auto& si = gci.GetActiveOutputBuffer();
    auto& sm = si.GetStateMachine();

    _flushFirstFrame();

    expectedOutput.push_back("Hello World");
    sm.ProcessString(L"Hello World");

    VERIFY_SUCCEEDED(renderer.PaintFrame());
}

void ConptyOutputTests::WriteTwoLinesUsesNewline()
{
    Log::Comment(NoThrowString().Format(
        L"Write two lines of output. We should use \r\n to move the cursor"));
    VERIFY_IS_NOT_NULL(_pVtRenderEngine.get());

    auto& g = ServiceLocator::LocateGlobals();
    auto& renderer = *g.pRender;
    auto& gci = g.getConsoleInformation();
    auto& si = gci.GetActiveOutputBuffer();
    auto& sm = si.GetStateMachine();
    auto& tb = si.GetTextBuffer();

    _flushFirstFrame();

    sm.ProcessString(L"AAA");
    sm.ProcessString(L"\x1b[2;1H");
    sm.ProcessString(L"BBB");

    {
        auto iter = tb.GetCellDataAt({ 0, 0 });
        VERIFY_ARE_EQUAL(L"A", (iter++)->Chars());
        VERIFY_ARE_EQUAL(L"A", (iter++)->Chars());
        VERIFY_ARE_EQUAL(L"A", (iter++)->Chars());
    }
    {
        auto iter = tb.GetCellDataAt({ 0, 1 });
        VERIFY_ARE_EQUAL(L"B", (iter++)->Chars());
        VERIFY_ARE_EQUAL(L"B", (iter++)->Chars());
        VERIFY_ARE_EQUAL(L"B", (iter++)->Chars());
    }

    expectedOutput.push_back("AAA");
    expectedOutput.push_back("\r\n");
    expectedOutput.push_back("BBB");

    VERIFY_SUCCEEDED(renderer.PaintFrame());
}

void ConptyOutputTests::WriteAFewSimpleLines()
{
    Log::Comment(NoThrowString().Format(
        L"Write more lines of output. We should use \r\n to move the cursor"));
    VERIFY_IS_NOT_NULL(_pVtRenderEngine.get());

    auto& g = ServiceLocator::LocateGlobals();
    auto& renderer = *g.pRender;
    auto& gci = g.getConsoleInformation();
    auto& si = gci.GetActiveOutputBuffer();
    auto& sm = si.GetStateMachine();
    auto& tb = si.GetTextBuffer();

    _flushFirstFrame();

    sm.ProcessString(L"AAA\n");
    sm.ProcessString(L"BBB\n");
    sm.ProcessString(L"\n");
    sm.ProcessString(L"CCC");

    {
        auto iter = tb.GetCellDataAt({ 0, 0 });
        VERIFY_ARE_EQUAL(L"A", (iter++)->Chars());
        VERIFY_ARE_EQUAL(L"A", (iter++)->Chars());
        VERIFY_ARE_EQUAL(L"A", (iter++)->Chars());
    }
    {
        auto iter = tb.GetCellDataAt({ 0, 1 });
        VERIFY_ARE_EQUAL(L"B", (iter++)->Chars());
        VERIFY_ARE_EQUAL(L"B", (iter++)->Chars());
        VERIFY_ARE_EQUAL(L"B", (iter++)->Chars());
    }
    {
        auto iter = tb.GetCellDataAt({ 0, 2 });
        VERIFY_ARE_EQUAL(L" ", (iter++)->Chars());
        VERIFY_ARE_EQUAL(L" ", (iter++)->Chars());
        VERIFY_ARE_EQUAL(L" ", (iter++)->Chars());
    }
    {
        auto iter = tb.GetCellDataAt({ 0, 3 });
        VERIFY_ARE_EQUAL(L"C", (iter++)->Chars());
        VERIFY_ARE_EQUAL(L"C", (iter++)->Chars());
        VERIFY_ARE_EQUAL(L"C", (iter++)->Chars());
    }

    expectedOutput.push_back("AAA");
    expectedOutput.push_back("\r\n");
    expectedOutput.push_back("BBB");
    // Jump down to the fourth line because emitting spaces didn't do anything
    // and we will skip to emitting the CCC segment.
    expectedOutput.push_back("\x1b[4;1H");
    expectedOutput.push_back("CCC");

    // Cursor goes back on.
    expectedOutput.push_back("\x1b[?25h");

    VERIFY_SUCCEEDED(renderer.PaintFrame());
}

void ConptyOutputTests::InvalidateUntilOneBeforeEnd()
{
    Log::Comment(NoThrowString().Format(
        L"Make sure we don't use EL and wipe out the last column of text"));
    VERIFY_IS_NOT_NULL(_pVtRenderEngine.get());

    auto& g = ServiceLocator::LocateGlobals();
    auto& renderer = *g.pRender;
    auto& gci = g.getConsoleInformation();
    auto& si = gci.GetActiveOutputBuffer();
    auto& sm = si.GetStateMachine();
    auto& tb = si.GetTextBuffer();

    _flushFirstFrame();

    // Move the cursor to width-15, draw 15 characters
    sm.ProcessString(L"\x1b[1;66H");
    sm.ProcessString(L"ABCDEFGHIJKLMNO");

    {
        auto iter = tb.GetCellDataAt({ 78, 0 });
        VERIFY_ARE_EQUAL(L"N", (iter++)->Chars());
        VERIFY_ARE_EQUAL(L"O", (iter++)->Chars());
    }

    expectedOutput.push_back("\x1b[65C");
    expectedOutput.push_back("ABCDEFGHIJKLMNO");
    // expectedOutput.push_back("\x1b[1;80H"); // we move the cursor to the end of the line after paint

    VERIFY_SUCCEEDED(renderer.PaintFrame());

    // overstrike the first with X and the middle 8 with spaces
    sm.ProcessString(L"\x1b[1;66H");
    //                 ABCDEFGHIJKLMNO
    sm.ProcessString(L"X             ");

    {
        auto iter = tb.GetCellDataAt({ 78, 0 });
        VERIFY_ARE_EQUAL(L" ", (iter++)->Chars());
        VERIFY_ARE_EQUAL(L"O", (iter++)->Chars());
    }

    expectedOutput.push_back("\x1b[1;66H");
    expectedOutput.push_back("X"); // sequence optimizer should choose ECH here
    expectedOutput.push_back("\x1b[13X");
    expectedOutput.push_back("\x1b[13C");

    VERIFY_SUCCEEDED(renderer.PaintFrame());
}
<|MERGE_RESOLUTION|>--- conflicted
+++ resolved
@@ -1,377 +1,374 @@
-// Copyright (c) Microsoft Corporation.
-// Licensed under the MIT license.
-
-#include "precomp.h"
-#include <wextestclass.h>
-#include "../../inc/consoletaeftemplates.hpp"
-#include "../../types/inc/Viewport.hpp"
-
-#include "../../renderer/base/Renderer.hpp"
-#include "../../renderer/vt/Xterm256Engine.hpp"
-#include "../../renderer/vt/XtermEngine.hpp"
-#include "../../renderer/vt/WinTelnetEngine.hpp"
-#include "../Settings.hpp"
-
-#include "CommonState.hpp"
-
-using namespace WEX::Common;
-using namespace WEX::Logging;
-using namespace WEX::TestExecution;
-using namespace Microsoft::Console::Types;
-using namespace Microsoft::Console::Interactivity;
-using namespace Microsoft::Console::VirtualTerminal;
-
-using namespace Microsoft::Console;
-using namespace Microsoft::Console::Render;
-using namespace Microsoft::Console::Types;
-
-class ConptyOutputTests
-{
-<<<<<<< HEAD
-    static const SHORT TerminalViewWidth = 80;
-    static const SHORT TerminalViewHeight = 32;
-
-=======
-    // This test class is to write some things into the PTY and then check that
-    // the rendering that is coming out of the VT-sequence generator is exactly
-    // as we expect it to be.
->>>>>>> 2872f147
-    BEGIN_TEST_CLASS(ConptyOutputTests)
-        TEST_CLASS_PROPERTY(L"IsolationLevel", L"Class")
-    END_TEST_CLASS()
-
-    TEST_CLASS_SETUP(ClassSetup)
-    {
-        m_state = std::make_unique<CommonState>();
-
-        m_state->InitEvents();
-        m_state->PrepareGlobalFont();
-        m_state->PrepareGlobalScreenBuffer(TerminalViewWidth, TerminalViewHeight, TerminalViewWidth, TerminalViewHeight);
-        m_state->PrepareGlobalInputBuffer();
-
-        return true;
-    }
-
-    TEST_CLASS_CLEANUP(ClassCleanup)
-    {
-        m_state->CleanupGlobalScreenBuffer();
-        m_state->CleanupGlobalFont();
-        m_state->CleanupGlobalInputBuffer();
-
-        m_state.release();
-
-        return true;
-    }
-
-    TEST_METHOD_SETUP(MethodSetup)
-    {
-        // Set up some sane defaults
-        auto& g = ServiceLocator::LocateGlobals();
-        auto& gci = g.getConsoleInformation();
-        gci.SetDefaultForegroundColor(INVALID_COLOR);
-        gci.SetDefaultBackgroundColor(INVALID_COLOR);
-        gci.SetFillAttribute(0x07); // DARK_WHITE on DARK_BLACK
-
-        m_state->PrepareNewTextBufferInfo(true, TerminalViewWidth, TerminalViewHeight);
-        auto& currentBuffer = gci.GetActiveOutputBuffer();
-        // Make sure a test hasn't left us in the alt buffer on accident
-        VERIFY_IS_FALSE(currentBuffer._IsAltBuffer());
-        VERIFY_SUCCEEDED(currentBuffer.SetViewportOrigin(true, { 0, 0 }, true));
-        VERIFY_ARE_EQUAL(COORD({ 0, 0 }), currentBuffer.GetTextBuffer().GetCursor().GetPosition());
-
-        g.pRender = new Renderer(&gci.renderData, nullptr, 0, nullptr);
-
-        // Set up an xterm-256 renderer for conpty
-        wil::unique_hfile hFile = wil::unique_hfile(INVALID_HANDLE_VALUE);
-        Viewport initialViewport = currentBuffer.GetViewport();
-
-        _pVtRenderEngine = std::make_unique<Xterm256Engine>(std::move(hFile),
-                                                            gci,
-                                                            initialViewport,
-                                                            gci.GetColorTable(),
-                                                            static_cast<WORD>(gci.GetColorTableSize()));
-        auto pfn = std::bind(&ConptyOutputTests::_writeCallback, this, std::placeholders::_1, std::placeholders::_2);
-        _pVtRenderEngine->SetTestCallback(pfn);
-
-        g.pRender->AddRenderEngine(_pVtRenderEngine.get());
-        gci.GetActiveOutputBuffer().SetTerminalConnection(_pVtRenderEngine.get());
-
-        expectedOutput.clear();
-
-        // Manually set the console into conpty mode. We're not actually going
-        // to set up the pipes for conpty, but we want the console to behave
-        // like it would in conpty mode.
-        g.EnableConptyModeForTests();
-
-        return true;
-    }
-
-    TEST_METHOD_CLEANUP(MethodCleanup)
-    {
-        m_state->CleanupNewTextBufferInfo();
-
-        auto& g = ServiceLocator::LocateGlobals();
-        delete g.pRender;
-
-        VERIFY_ARE_EQUAL(0u, expectedOutput.size(), L"Tests should drain all the output they push into the expected output buffer.");
-
-        return true;
-    }
-
-    TEST_METHOD(ConptyOutputTestCanary);
-    TEST_METHOD(SimpleWriteOutputTest);
-    TEST_METHOD(WriteTwoLinesUsesNewline);
-    TEST_METHOD(WriteAFewSimpleLines);
-    TEST_METHOD(InvalidateUntilOneBeforeEnd);
-
-private:
-    bool _writeCallback(const char* const pch, size_t const cch);
-    void _flushFirstFrame();
-    std::deque<std::string> expectedOutput;
-    std::unique_ptr<Microsoft::Console::Render::VtEngine> _pVtRenderEngine;
-    std::unique_ptr<CommonState> m_state;
-};
-
-bool ConptyOutputTests::_writeCallback(const char* const pch, size_t const cch)
-{
-    // Since rendering happens on a background thread that doesn't have the exception handler on it
-    // we need to rely on VERIFY's return codes instead of exceptions.
-    const WEX::TestExecution::DisableVerifyExceptions disableExceptionsScope;
-
-    std::string actualString = std::string(pch, cch);
-    RETURN_BOOL_IF_FALSE(VERIFY_IS_GREATER_THAN(expectedOutput.size(),
-                                                static_cast<size_t>(0),
-                                                NoThrowString().Format(L"writing=\"%hs\", expecting %u strings", actualString.c_str(), expectedOutput.size())));
-
-    std::string first = expectedOutput.front();
-    expectedOutput.pop_front();
-
-    Log::Comment(NoThrowString().Format(L"Expected =\t\"%hs\"", first.c_str()));
-    Log::Comment(NoThrowString().Format(L"Actual =\t\"%hs\"", actualString.c_str()));
-
-    RETURN_BOOL_IF_FALSE(VERIFY_ARE_EQUAL(first.length(), cch));
-    RETURN_BOOL_IF_FALSE(VERIFY_ARE_EQUAL(first, actualString));
-
-    return true;
-}
-
-void ConptyOutputTests::_flushFirstFrame()
-{
-    auto& g = ServiceLocator::LocateGlobals();
-    auto& renderer = *g.pRender;
-
-    expectedOutput.push_back("\x1b[2J");
-    expectedOutput.push_back("\x1b[m");
-    expectedOutput.push_back("\x1b[H"); // Go Home
-    expectedOutput.push_back("\x1b[?25h");
-
-    VERIFY_SUCCEEDED(renderer.PaintFrame());
-}
-
-// Function Description:
-// - Helper function to validate that a number of characters in a row are all
-//   the same. Validates that the next end-start characters are all equal to the
-//   provided string. Will move the provided iterator as it validates. The
-//   caller should ensure that `iter` starts where they would like to validate.
-// Arguments:
-// - expectedChar: The character (or characters) we're expecting
-// - iter: a iterator pointing to the cell we'd like to start validating at.
-// - start: the first index in the range we'd like to validate
-// - end: the last index in the range we'd like to validate
-// Return Value:
-// - <none>
-void _verifySpanOfText(const wchar_t* const expectedChar,
-                       TextBufferCellIterator& iter,
-                       const int start,
-                       const int end)
-{
-    for (int x = start; x < end; x++)
-    {
-        SetVerifyOutput settings(VerifyOutputSettings::LogOnlyFailures);
-        if (iter->Chars() != expectedChar)
-        {
-            Log::Comment(NoThrowString().Format(L"character [%d] was mismatched", x));
-        }
-        VERIFY_ARE_EQUAL(expectedChar, (iter++)->Chars());
-    }
-    Log::Comment(NoThrowString().Format(
-        L"Successfully validated %d characters were '%s'", end - start, expectedChar));
-}
-
-void ConptyOutputTests::ConptyOutputTestCanary()
-{
-    Log::Comment(NoThrowString().Format(
-        L"This is a simple test to make sure that everything is working as expected."));
-    VERIFY_IS_NOT_NULL(_pVtRenderEngine.get());
-
-    _flushFirstFrame();
-}
-
-void ConptyOutputTests::SimpleWriteOutputTest()
-{
-    Log::Comment(NoThrowString().Format(
-        L"Write some simple output, and make sure it gets rendered largely "
-        L"unmodified to the terminal"));
-    VERIFY_IS_NOT_NULL(_pVtRenderEngine.get());
-
-    auto& g = ServiceLocator::LocateGlobals();
-    auto& renderer = *g.pRender;
-    auto& gci = g.getConsoleInformation();
-    auto& si = gci.GetActiveOutputBuffer();
-    auto& sm = si.GetStateMachine();
-
-    _flushFirstFrame();
-
-    expectedOutput.push_back("Hello World");
-    sm.ProcessString(L"Hello World");
-
-    VERIFY_SUCCEEDED(renderer.PaintFrame());
-}
-
-void ConptyOutputTests::WriteTwoLinesUsesNewline()
-{
-    Log::Comment(NoThrowString().Format(
-        L"Write two lines of output. We should use \r\n to move the cursor"));
-    VERIFY_IS_NOT_NULL(_pVtRenderEngine.get());
-
-    auto& g = ServiceLocator::LocateGlobals();
-    auto& renderer = *g.pRender;
-    auto& gci = g.getConsoleInformation();
-    auto& si = gci.GetActiveOutputBuffer();
-    auto& sm = si.GetStateMachine();
-    auto& tb = si.GetTextBuffer();
-
-    _flushFirstFrame();
-
-    sm.ProcessString(L"AAA");
-    sm.ProcessString(L"\x1b[2;1H");
-    sm.ProcessString(L"BBB");
-
-    {
-        auto iter = tb.GetCellDataAt({ 0, 0 });
-        VERIFY_ARE_EQUAL(L"A", (iter++)->Chars());
-        VERIFY_ARE_EQUAL(L"A", (iter++)->Chars());
-        VERIFY_ARE_EQUAL(L"A", (iter++)->Chars());
-    }
-    {
-        auto iter = tb.GetCellDataAt({ 0, 1 });
-        VERIFY_ARE_EQUAL(L"B", (iter++)->Chars());
-        VERIFY_ARE_EQUAL(L"B", (iter++)->Chars());
-        VERIFY_ARE_EQUAL(L"B", (iter++)->Chars());
-    }
-
-    expectedOutput.push_back("AAA");
-    expectedOutput.push_back("\r\n");
-    expectedOutput.push_back("BBB");
-
-    VERIFY_SUCCEEDED(renderer.PaintFrame());
-}
-
-void ConptyOutputTests::WriteAFewSimpleLines()
-{
-    Log::Comment(NoThrowString().Format(
-        L"Write more lines of output. We should use \r\n to move the cursor"));
-    VERIFY_IS_NOT_NULL(_pVtRenderEngine.get());
-
-    auto& g = ServiceLocator::LocateGlobals();
-    auto& renderer = *g.pRender;
-    auto& gci = g.getConsoleInformation();
-    auto& si = gci.GetActiveOutputBuffer();
-    auto& sm = si.GetStateMachine();
-    auto& tb = si.GetTextBuffer();
-
-    _flushFirstFrame();
-
-    sm.ProcessString(L"AAA\n");
-    sm.ProcessString(L"BBB\n");
-    sm.ProcessString(L"\n");
-    sm.ProcessString(L"CCC");
-
-    {
-        auto iter = tb.GetCellDataAt({ 0, 0 });
-        VERIFY_ARE_EQUAL(L"A", (iter++)->Chars());
-        VERIFY_ARE_EQUAL(L"A", (iter++)->Chars());
-        VERIFY_ARE_EQUAL(L"A", (iter++)->Chars());
-    }
-    {
-        auto iter = tb.GetCellDataAt({ 0, 1 });
-        VERIFY_ARE_EQUAL(L"B", (iter++)->Chars());
-        VERIFY_ARE_EQUAL(L"B", (iter++)->Chars());
-        VERIFY_ARE_EQUAL(L"B", (iter++)->Chars());
-    }
-    {
-        auto iter = tb.GetCellDataAt({ 0, 2 });
-        VERIFY_ARE_EQUAL(L" ", (iter++)->Chars());
-        VERIFY_ARE_EQUAL(L" ", (iter++)->Chars());
-        VERIFY_ARE_EQUAL(L" ", (iter++)->Chars());
-    }
-    {
-        auto iter = tb.GetCellDataAt({ 0, 3 });
-        VERIFY_ARE_EQUAL(L"C", (iter++)->Chars());
-        VERIFY_ARE_EQUAL(L"C", (iter++)->Chars());
-        VERIFY_ARE_EQUAL(L"C", (iter++)->Chars());
-    }
-
-    expectedOutput.push_back("AAA");
-    expectedOutput.push_back("\r\n");
-    expectedOutput.push_back("BBB");
-    // Jump down to the fourth line because emitting spaces didn't do anything
-    // and we will skip to emitting the CCC segment.
-    expectedOutput.push_back("\x1b[4;1H");
-    expectedOutput.push_back("CCC");
-
-    // Cursor goes back on.
-    expectedOutput.push_back("\x1b[?25h");
-
-    VERIFY_SUCCEEDED(renderer.PaintFrame());
-}
-
-void ConptyOutputTests::InvalidateUntilOneBeforeEnd()
-{
-    Log::Comment(NoThrowString().Format(
-        L"Make sure we don't use EL and wipe out the last column of text"));
-    VERIFY_IS_NOT_NULL(_pVtRenderEngine.get());
-
-    auto& g = ServiceLocator::LocateGlobals();
-    auto& renderer = *g.pRender;
-    auto& gci = g.getConsoleInformation();
-    auto& si = gci.GetActiveOutputBuffer();
-    auto& sm = si.GetStateMachine();
-    auto& tb = si.GetTextBuffer();
-
-    _flushFirstFrame();
-
-    // Move the cursor to width-15, draw 15 characters
-    sm.ProcessString(L"\x1b[1;66H");
-    sm.ProcessString(L"ABCDEFGHIJKLMNO");
-
-    {
-        auto iter = tb.GetCellDataAt({ 78, 0 });
-        VERIFY_ARE_EQUAL(L"N", (iter++)->Chars());
-        VERIFY_ARE_EQUAL(L"O", (iter++)->Chars());
-    }
-
-    expectedOutput.push_back("\x1b[65C");
-    expectedOutput.push_back("ABCDEFGHIJKLMNO");
-    // expectedOutput.push_back("\x1b[1;80H"); // we move the cursor to the end of the line after paint
-
-    VERIFY_SUCCEEDED(renderer.PaintFrame());
-
-    // overstrike the first with X and the middle 8 with spaces
-    sm.ProcessString(L"\x1b[1;66H");
-    //                 ABCDEFGHIJKLMNO
-    sm.ProcessString(L"X             ");
-
-    {
-        auto iter = tb.GetCellDataAt({ 78, 0 });
-        VERIFY_ARE_EQUAL(L" ", (iter++)->Chars());
-        VERIFY_ARE_EQUAL(L"O", (iter++)->Chars());
-    }
-
-    expectedOutput.push_back("\x1b[1;66H");
-    expectedOutput.push_back("X"); // sequence optimizer should choose ECH here
-    expectedOutput.push_back("\x1b[13X");
-    expectedOutput.push_back("\x1b[13C");
-
-    VERIFY_SUCCEEDED(renderer.PaintFrame());
-}
+// Copyright (c) Microsoft Corporation.
+// Licensed under the MIT license.
+
+#include "precomp.h"
+#include <wextestclass.h>
+#include "../../inc/consoletaeftemplates.hpp"
+#include "../../types/inc/Viewport.hpp"
+
+#include "../../renderer/base/Renderer.hpp"
+#include "../../renderer/vt/Xterm256Engine.hpp"
+#include "../../renderer/vt/XtermEngine.hpp"
+#include "../../renderer/vt/WinTelnetEngine.hpp"
+#include "../Settings.hpp"
+
+#include "CommonState.hpp"
+
+using namespace WEX::Common;
+using namespace WEX::Logging;
+using namespace WEX::TestExecution;
+using namespace Microsoft::Console::Types;
+using namespace Microsoft::Console::Interactivity;
+using namespace Microsoft::Console::VirtualTerminal;
+
+using namespace Microsoft::Console;
+using namespace Microsoft::Console::Render;
+using namespace Microsoft::Console::Types;
+
+class ConptyOutputTests
+{
+    static const SHORT TerminalViewWidth = 80;
+    static const SHORT TerminalViewHeight = 32;
+
+    // This test class is to write some things into the PTY and then check that
+    // the rendering that is coming out of the VT-sequence generator is exactly
+    // as we expect it to be.
+    BEGIN_TEST_CLASS(ConptyOutputTests)
+        TEST_CLASS_PROPERTY(L"IsolationLevel", L"Class")
+    END_TEST_CLASS()
+
+    TEST_CLASS_SETUP(ClassSetup)
+    {
+        m_state = std::make_unique<CommonState>();
+
+        m_state->InitEvents();
+        m_state->PrepareGlobalFont();
+        m_state->PrepareGlobalScreenBuffer(TerminalViewWidth, TerminalViewHeight, TerminalViewWidth, TerminalViewHeight);
+        m_state->PrepareGlobalInputBuffer();
+
+        return true;
+    }
+
+    TEST_CLASS_CLEANUP(ClassCleanup)
+    {
+        m_state->CleanupGlobalScreenBuffer();
+        m_state->CleanupGlobalFont();
+        m_state->CleanupGlobalInputBuffer();
+
+        m_state.release();
+
+        return true;
+    }
+
+    TEST_METHOD_SETUP(MethodSetup)
+    {
+        // Set up some sane defaults
+        auto& g = ServiceLocator::LocateGlobals();
+        auto& gci = g.getConsoleInformation();
+        gci.SetDefaultForegroundColor(INVALID_COLOR);
+        gci.SetDefaultBackgroundColor(INVALID_COLOR);
+        gci.SetFillAttribute(0x07); // DARK_WHITE on DARK_BLACK
+
+        m_state->PrepareNewTextBufferInfo(true, TerminalViewWidth, TerminalViewHeight);
+        auto& currentBuffer = gci.GetActiveOutputBuffer();
+        // Make sure a test hasn't left us in the alt buffer on accident
+        VERIFY_IS_FALSE(currentBuffer._IsAltBuffer());
+        VERIFY_SUCCEEDED(currentBuffer.SetViewportOrigin(true, { 0, 0 }, true));
+        VERIFY_ARE_EQUAL(COORD({ 0, 0 }), currentBuffer.GetTextBuffer().GetCursor().GetPosition());
+
+        g.pRender = new Renderer(&gci.renderData, nullptr, 0, nullptr);
+
+        // Set up an xterm-256 renderer for conpty
+        wil::unique_hfile hFile = wil::unique_hfile(INVALID_HANDLE_VALUE);
+        Viewport initialViewport = currentBuffer.GetViewport();
+
+        _pVtRenderEngine = std::make_unique<Xterm256Engine>(std::move(hFile),
+                                                            gci,
+                                                            initialViewport,
+                                                            gci.GetColorTable(),
+                                                            static_cast<WORD>(gci.GetColorTableSize()));
+        auto pfn = std::bind(&ConptyOutputTests::_writeCallback, this, std::placeholders::_1, std::placeholders::_2);
+        _pVtRenderEngine->SetTestCallback(pfn);
+
+        g.pRender->AddRenderEngine(_pVtRenderEngine.get());
+        gci.GetActiveOutputBuffer().SetTerminalConnection(_pVtRenderEngine.get());
+
+        expectedOutput.clear();
+
+        // Manually set the console into conpty mode. We're not actually going
+        // to set up the pipes for conpty, but we want the console to behave
+        // like it would in conpty mode.
+        g.EnableConptyModeForTests();
+
+        return true;
+    }
+
+    TEST_METHOD_CLEANUP(MethodCleanup)
+    {
+        m_state->CleanupNewTextBufferInfo();
+
+        auto& g = ServiceLocator::LocateGlobals();
+        delete g.pRender;
+
+        VERIFY_ARE_EQUAL(0u, expectedOutput.size(), L"Tests should drain all the output they push into the expected output buffer.");
+
+        return true;
+    }
+
+    TEST_METHOD(ConptyOutputTestCanary);
+    TEST_METHOD(SimpleWriteOutputTest);
+    TEST_METHOD(WriteTwoLinesUsesNewline);
+    TEST_METHOD(WriteAFewSimpleLines);
+    TEST_METHOD(InvalidateUntilOneBeforeEnd);
+
+private:
+    bool _writeCallback(const char* const pch, size_t const cch);
+    void _flushFirstFrame();
+    std::deque<std::string> expectedOutput;
+    std::unique_ptr<Microsoft::Console::Render::VtEngine> _pVtRenderEngine;
+    std::unique_ptr<CommonState> m_state;
+};
+
+bool ConptyOutputTests::_writeCallback(const char* const pch, size_t const cch)
+{
+    // Since rendering happens on a background thread that doesn't have the exception handler on it
+    // we need to rely on VERIFY's return codes instead of exceptions.
+    const WEX::TestExecution::DisableVerifyExceptions disableExceptionsScope;
+
+    std::string actualString = std::string(pch, cch);
+    RETURN_BOOL_IF_FALSE(VERIFY_IS_GREATER_THAN(expectedOutput.size(),
+                                                static_cast<size_t>(0),
+                                                NoThrowString().Format(L"writing=\"%hs\", expecting %u strings", actualString.c_str(), expectedOutput.size())));
+
+    std::string first = expectedOutput.front();
+    expectedOutput.pop_front();
+
+    Log::Comment(NoThrowString().Format(L"Expected =\t\"%hs\"", first.c_str()));
+    Log::Comment(NoThrowString().Format(L"Actual =\t\"%hs\"", actualString.c_str()));
+
+    RETURN_BOOL_IF_FALSE(VERIFY_ARE_EQUAL(first.length(), cch));
+    RETURN_BOOL_IF_FALSE(VERIFY_ARE_EQUAL(first, actualString));
+
+    return true;
+}
+
+void ConptyOutputTests::_flushFirstFrame()
+{
+    auto& g = ServiceLocator::LocateGlobals();
+    auto& renderer = *g.pRender;
+
+    expectedOutput.push_back("\x1b[2J");
+    expectedOutput.push_back("\x1b[m");
+    expectedOutput.push_back("\x1b[H"); // Go Home
+    expectedOutput.push_back("\x1b[?25h");
+
+    VERIFY_SUCCEEDED(renderer.PaintFrame());
+}
+
+// Function Description:
+// - Helper function to validate that a number of characters in a row are all
+//   the same. Validates that the next end-start characters are all equal to the
+//   provided string. Will move the provided iterator as it validates. The
+//   caller should ensure that `iter` starts where they would like to validate.
+// Arguments:
+// - expectedChar: The character (or characters) we're expecting
+// - iter: a iterator pointing to the cell we'd like to start validating at.
+// - start: the first index in the range we'd like to validate
+// - end: the last index in the range we'd like to validate
+// Return Value:
+// - <none>
+void _verifySpanOfText(const wchar_t* const expectedChar,
+                       TextBufferCellIterator& iter,
+                       const int start,
+                       const int end)
+{
+    for (int x = start; x < end; x++)
+    {
+        SetVerifyOutput settings(VerifyOutputSettings::LogOnlyFailures);
+        if (iter->Chars() != expectedChar)
+        {
+            Log::Comment(NoThrowString().Format(L"character [%d] was mismatched", x));
+        }
+        VERIFY_ARE_EQUAL(expectedChar, (iter++)->Chars());
+    }
+    Log::Comment(NoThrowString().Format(
+        L"Successfully validated %d characters were '%s'", end - start, expectedChar));
+}
+
+void ConptyOutputTests::ConptyOutputTestCanary()
+{
+    Log::Comment(NoThrowString().Format(
+        L"This is a simple test to make sure that everything is working as expected."));
+    VERIFY_IS_NOT_NULL(_pVtRenderEngine.get());
+
+    _flushFirstFrame();
+}
+
+void ConptyOutputTests::SimpleWriteOutputTest()
+{
+    Log::Comment(NoThrowString().Format(
+        L"Write some simple output, and make sure it gets rendered largely "
+        L"unmodified to the terminal"));
+    VERIFY_IS_NOT_NULL(_pVtRenderEngine.get());
+
+    auto& g = ServiceLocator::LocateGlobals();
+    auto& renderer = *g.pRender;
+    auto& gci = g.getConsoleInformation();
+    auto& si = gci.GetActiveOutputBuffer();
+    auto& sm = si.GetStateMachine();
+
+    _flushFirstFrame();
+
+    expectedOutput.push_back("Hello World");
+    sm.ProcessString(L"Hello World");
+
+    VERIFY_SUCCEEDED(renderer.PaintFrame());
+}
+
+void ConptyOutputTests::WriteTwoLinesUsesNewline()
+{
+    Log::Comment(NoThrowString().Format(
+        L"Write two lines of output. We should use \r\n to move the cursor"));
+    VERIFY_IS_NOT_NULL(_pVtRenderEngine.get());
+
+    auto& g = ServiceLocator::LocateGlobals();
+    auto& renderer = *g.pRender;
+    auto& gci = g.getConsoleInformation();
+    auto& si = gci.GetActiveOutputBuffer();
+    auto& sm = si.GetStateMachine();
+    auto& tb = si.GetTextBuffer();
+
+    _flushFirstFrame();
+
+    sm.ProcessString(L"AAA");
+    sm.ProcessString(L"\x1b[2;1H");
+    sm.ProcessString(L"BBB");
+
+    {
+        auto iter = tb.GetCellDataAt({ 0, 0 });
+        VERIFY_ARE_EQUAL(L"A", (iter++)->Chars());
+        VERIFY_ARE_EQUAL(L"A", (iter++)->Chars());
+        VERIFY_ARE_EQUAL(L"A", (iter++)->Chars());
+    }
+    {
+        auto iter = tb.GetCellDataAt({ 0, 1 });
+        VERIFY_ARE_EQUAL(L"B", (iter++)->Chars());
+        VERIFY_ARE_EQUAL(L"B", (iter++)->Chars());
+        VERIFY_ARE_EQUAL(L"B", (iter++)->Chars());
+    }
+
+    expectedOutput.push_back("AAA");
+    expectedOutput.push_back("\r\n");
+    expectedOutput.push_back("BBB");
+
+    VERIFY_SUCCEEDED(renderer.PaintFrame());
+}
+
+void ConptyOutputTests::WriteAFewSimpleLines()
+{
+    Log::Comment(NoThrowString().Format(
+        L"Write more lines of output. We should use \r\n to move the cursor"));
+    VERIFY_IS_NOT_NULL(_pVtRenderEngine.get());
+
+    auto& g = ServiceLocator::LocateGlobals();
+    auto& renderer = *g.pRender;
+    auto& gci = g.getConsoleInformation();
+    auto& si = gci.GetActiveOutputBuffer();
+    auto& sm = si.GetStateMachine();
+    auto& tb = si.GetTextBuffer();
+
+    _flushFirstFrame();
+
+    sm.ProcessString(L"AAA\n");
+    sm.ProcessString(L"BBB\n");
+    sm.ProcessString(L"\n");
+    sm.ProcessString(L"CCC");
+
+    {
+        auto iter = tb.GetCellDataAt({ 0, 0 });
+        VERIFY_ARE_EQUAL(L"A", (iter++)->Chars());
+        VERIFY_ARE_EQUAL(L"A", (iter++)->Chars());
+        VERIFY_ARE_EQUAL(L"A", (iter++)->Chars());
+    }
+    {
+        auto iter = tb.GetCellDataAt({ 0, 1 });
+        VERIFY_ARE_EQUAL(L"B", (iter++)->Chars());
+        VERIFY_ARE_EQUAL(L"B", (iter++)->Chars());
+        VERIFY_ARE_EQUAL(L"B", (iter++)->Chars());
+    }
+    {
+        auto iter = tb.GetCellDataAt({ 0, 2 });
+        VERIFY_ARE_EQUAL(L" ", (iter++)->Chars());
+        VERIFY_ARE_EQUAL(L" ", (iter++)->Chars());
+        VERIFY_ARE_EQUAL(L" ", (iter++)->Chars());
+    }
+    {
+        auto iter = tb.GetCellDataAt({ 0, 3 });
+        VERIFY_ARE_EQUAL(L"C", (iter++)->Chars());
+        VERIFY_ARE_EQUAL(L"C", (iter++)->Chars());
+        VERIFY_ARE_EQUAL(L"C", (iter++)->Chars());
+    }
+
+    expectedOutput.push_back("AAA");
+    expectedOutput.push_back("\r\n");
+    expectedOutput.push_back("BBB");
+    // Jump down to the fourth line because emitting spaces didn't do anything
+    // and we will skip to emitting the CCC segment.
+    expectedOutput.push_back("\x1b[4;1H");
+    expectedOutput.push_back("CCC");
+
+    // Cursor goes back on.
+    expectedOutput.push_back("\x1b[?25h");
+
+    VERIFY_SUCCEEDED(renderer.PaintFrame());
+}
+
+void ConptyOutputTests::InvalidateUntilOneBeforeEnd()
+{
+    Log::Comment(NoThrowString().Format(
+        L"Make sure we don't use EL and wipe out the last column of text"));
+    VERIFY_IS_NOT_NULL(_pVtRenderEngine.get());
+
+    auto& g = ServiceLocator::LocateGlobals();
+    auto& renderer = *g.pRender;
+    auto& gci = g.getConsoleInformation();
+    auto& si = gci.GetActiveOutputBuffer();
+    auto& sm = si.GetStateMachine();
+    auto& tb = si.GetTextBuffer();
+
+    _flushFirstFrame();
+
+    // Move the cursor to width-15, draw 15 characters
+    sm.ProcessString(L"\x1b[1;66H");
+    sm.ProcessString(L"ABCDEFGHIJKLMNO");
+
+    {
+        auto iter = tb.GetCellDataAt({ 78, 0 });
+        VERIFY_ARE_EQUAL(L"N", (iter++)->Chars());
+        VERIFY_ARE_EQUAL(L"O", (iter++)->Chars());
+    }
+
+    expectedOutput.push_back("\x1b[65C");
+    expectedOutput.push_back("ABCDEFGHIJKLMNO");
+    // expectedOutput.push_back("\x1b[1;80H"); // we move the cursor to the end of the line after paint
+
+    VERIFY_SUCCEEDED(renderer.PaintFrame());
+
+    // overstrike the first with X and the middle 8 with spaces
+    sm.ProcessString(L"\x1b[1;66H");
+    //                 ABCDEFGHIJKLMNO
+    sm.ProcessString(L"X             ");
+
+    {
+        auto iter = tb.GetCellDataAt({ 78, 0 });
+        VERIFY_ARE_EQUAL(L" ", (iter++)->Chars());
+        VERIFY_ARE_EQUAL(L"O", (iter++)->Chars());
+    }
+
+    expectedOutput.push_back("\x1b[1;66H");
+    expectedOutput.push_back("X"); // sequence optimizer should choose ECH here
+    expectedOutput.push_back("\x1b[13X");
+    expectedOutput.push_back("\x1b[13C");
+
+    VERIFY_SUCCEEDED(renderer.PaintFrame());
+}